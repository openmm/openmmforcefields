import copy
import os
import tempfile

import numpy as np
import openmm
import pytest
from openff.toolkit.topology import Molecule
from openmm.app import LJPME, PME, CutoffNonPeriodic, Modeller, PDBFile

from openmmforcefields.generators import SystemGenerator
from openmmforcefields.utils import Timer, get_data_filename

CI = "CI" in os.environ

################################################################################
# Tests
################################################################################


@pytest.fixture(scope="class", autouse=True)
def test_systems():
    testsystems = dict()
    for system_name, prefix in [
        # TODO: Uncomment these after we fix input files
        ("bace", "Bace"),
        # ('cdk1', 'CDK2'),
        # ('jnk1', 'Jnk1'),
        # ('mcl1', 'MCL1'),
        # ('p38', 'p38'),
        # ('ptp1b', 'PTP1B'),
        # ('thrombin', 'Thrombin'),
        # ('tyk2', 'Tyk2'),
    ]:
        # Load protein
        pdb_filename = get_data_filename(
            os.path.join("perses_jacs_systems", system_name, prefix + "_protein.pdb")
        )
        pdbfile = PDBFile(pdb_filename)

        # Load molecules
        sdf_filename = get_data_filename(
            os.path.join(
                "perses_jacs_systems", system_name, prefix + "_ligands_shifted.sdf"
            )
        )

        molecules = Molecule.from_file(sdf_filename, allow_undefined_stereo=True)
        print(f"Read {len(molecules)} molecules from {sdf_filename}")
        n_molecules = len(molecules)

        # Limit number of molecules for testing
        MAX_MOLECULES = 10 if not CI else 2
        if n_molecules > MAX_MOLECULES:
            print(f"Limiting to {MAX_MOLECULES} for testing...")
            n_molecules = MAX_MOLECULES
        molecules = [molecules[index] for index in range(n_molecules)]

        # Create structures
        import parmed

        # NOTE: This does not work because parmed does not correctly assign bonds for HID
        # protein_structure = parmed.load_file(pdb_filename)
        # NOTE: This is the workaround
        protein_structure = parmed.openmm.load_topology(
            pdbfile.topology, xyz=pdbfile.positions
        )

        molecules_structure = parmed.load_file(sdf_filename)
        molecules_structure = [
            molecules_structure[index] for index in range(n_molecules)
        ]

        complex_structures = [
            (molecules_structure[index] + protein_structure)
            for index in range(n_molecules)
        ]
        complex_structures = [
            molecules_structure[index] for index in range(n_molecules)
        ]  # DEBUG

        # Store
        testsystem = {
            "name": system_name,
            "protein_pdbfile": pdbfile,
            "molecules": molecules,
            "complex_structures": complex_structures,
        }
        testsystems[system_name] = testsystem

        # DEBUG
        for name, testsystem in testsystems.items():
            filename = f"testsystem-{name}.pdb"
            print(filename)
            structure = testsystem["complex_structures"][0]
            # structure.save(filename, overwrite=True)
            with open(filename, "w") as outfile:
                PDBFile.writeFile(structure.topology, structure.positions, outfile)
            testsystem["molecules"][0].to_file(
                f"testsystem-{name}-molecule.sdf", file_format="SDF"
            )
            testsystem["molecules"][0].to_file(
                f"testsystem-{name}-molecule.pdb", file_format="PDB"
            )

    # TODO: Create other test topologies
    # TODO: Protein-only
    # TODO: Protein-ligand topology
    # TODO: Solvated protein-ligand topology
    # TODO: Host-guest topology
    # Suppress DEBUG logging from various packages

    import logging

    for name in ["parmed", "matplotlib"]:
        logging.getLogger(name).setLevel(logging.WARNING)

    return testsystems


class TestSystemGenerator(object):
    # AMBER force field combination to test
    amber_forcefields = [
        "amber/protein.ff14SB.xml",
        "amber/tip3p_standard.xml",
        "amber/tip3p_HFE_multivalent.xml",
    ]

    def filter_molecules(self, molecules):
        """
        Filter molecules to speed up tests, especially on travis.

        Parameters
        ----------
        molecules : list of openff.toolkit.topology.Molecule
            The input list of molecules to be filtered

        Returns
        -------
        molecules : list of openff.toolkit.topology.Molecule
            The filtered list of molecules to be filtered

        """
        # TODO: Eliminate molecules without fully-specified stereochemistry
        # Select some small molecules for fast testing
        MAX_ATOMS = 45
        molecules = [molecule for molecule in molecules if molecule.n_atoms < MAX_ATOMS]
        # Cut down number of tests for travis
        MAX_MOLECULES = 10 if not CI else 2
        molecules = molecules[:MAX_MOLECULES]

        return molecules

    def test_create(self):
        """Test SystemGenerator creation with only OpenMM ffxml force fields"""
        # Create an empty system generator
        SystemGenerator()

    def test_barostat(self):
        """Test that barostat addition works correctly"""
        # Create a protein SystemGenerator
        generator = SystemGenerator(forcefields=self.amber_forcefields)

        # Create a template barostat
        from openmm import MonteCarloBarostat, unit

        pressure = 0.95 * unit.atmospheres
        temperature = 301.0 * unit.kelvin
        frequency = 23
        generator.barostat = MonteCarloBarostat(pressure, temperature, frequency)

        # Load a PDB file

        pdb_filename = get_data_filename(
            os.path.join("perses_jacs_systems", "mcl1", "MCL1_protein.pdb")
        )
        pdbfile = PDBFile(pdb_filename)

        # Delete hydrogens from terminal protein residues
        # TODO: Fix the input files so we don't need to do this
        modeller = Modeller(pdbfile.topology, pdbfile.positions)
        residues = [
            residue for residue in modeller.topology.residues() if residue.name != "UNL"
        ]
        termini_ids = [residues[0].id, residues[-1].id]
        # hs = [atom for atom in modeller.topology.atoms() if atom.element.symbol in ['H'] and atom.residue.name != 'UNL']
        hs = [
            atom
            for atom in modeller.topology.atoms()
            if atom.element.symbol in ["H"] and atom.residue.id in termini_ids
        ]
        modeller.delete(hs)
        modeller.addHydrogens()

        # Create a System
        system = generator.create_system(modeller.topology)

        # Check barostat is present
        forces = {force.__class__.__name__: force for force in system.getForces()}
        assert "MonteCarloBarostat" in forces.keys()

        # Check barostat parameters
        force = forces["MonteCarloBarostat"]
        assert force.getDefaultPressure() == pressure
        assert force.getDefaultTemperature() == temperature
        assert force.getFrequency() == frequency

<<<<<<< HEAD
    @pytest.mark.parametrize(
        "small_molecule_forcefield",
        [
            "gaff-2.11",
            "openff-2.0.0",
            pytest.param("espaloma-0.3.2", marks=pytest.mark.espaloma),
        ],
    )
=======
    @pytest.mark.parametrize("small_molecule_forcefield", [
        pytest.param('gaff-2.11', marks=pytest.mark.gaff),
        'openff-2.0.0',
        pytest.param('espaloma-0.3.2', marks=pytest.mark.espaloma)])
>>>>>>> b685637b
    def test_create_with_template_generator(self, small_molecule_forcefield):
        """Test SystemGenerator creation with small molecule residue template generators"""
        # Create a generator that defines AMBER and small molecule force fields
        generator = SystemGenerator(
            forcefields=self.amber_forcefields,
            small_molecule_forcefield=small_molecule_forcefield,
        )

        # Create a generator that also has a database cache
        with tempfile.TemporaryDirectory() as tmpdirname:
            cache = os.path.join(tmpdirname, "db.json")
            # Create a new database file
            generator = SystemGenerator(
                forcefields=self.amber_forcefields,
                cache=cache,
                small_molecule_forcefield=small_molecule_forcefield,
            )
            del generator
            # Reopen it (with cache still empty)
            generator = SystemGenerator(
                forcefields=self.amber_forcefields,
                cache=cache,
                small_molecule_forcefield=small_molecule_forcefield,
            )
            del generator

<<<<<<< HEAD
    @pytest.mark.parametrize(
        "small_molecule_forcefield",
        [
            "gaff-2.11",
            "openff-2.0.0",
            pytest.param("espaloma-0.3.2", marks=pytest.mark.espaloma),
        ],
    )
=======
    @pytest.mark.parametrize("small_molecule_forcefield", [
        pytest.param('gaff-2.11', marks=pytest.mark.gaff),
        'openff-2.0.0',
        pytest.param('espaloma-0.3.2', marks=pytest.mark.espaloma)])
>>>>>>> b685637b
    def test_forcefield_default_kwargs(self, small_molecule_forcefield, test_systems):
        """Test that default forcefield kwargs work correctly"""
        from openmm import unit

        forcefield_kwargs = dict()
        from openmmforcefields.generators import SystemGenerator

        for name, testsystem in test_systems.items():
            print(testsystem)
            molecules = testsystem["molecules"]

            # Create a SystemGenerator for this force field
            generator = SystemGenerator(
                forcefields=self.amber_forcefields,
                small_molecule_forcefield=small_molecule_forcefield,
                forcefield_kwargs=forcefield_kwargs,
                molecules=molecules,
            )

            # Parameterize molecules
            for molecule in molecules:
                # Create non-periodic Topology
                nonperiodic_openmm_topology = molecule.to_topology().to_openmm()
                system = generator.create_system(nonperiodic_openmm_topology)
                forces = {
                    force.__class__.__name__: force for force in system.getForces()
                }
                assert (
                    forces["NonbondedForce"].getNonbondedMethod()
                    == openmm.NonbondedForce.NoCutoff
                ), "Expected CutoffNonPeriodic, got {forces['NonbondedForce'].getNonbondedMethod()}"

                # Create periodic Topology
                box_vectors = unit.Quantity(np.diag([30, 30, 30]), unit.angstrom)
                periodic_openmm_topology = copy.deepcopy(nonperiodic_openmm_topology)
                periodic_openmm_topology.setPeriodicBoxVectors(box_vectors)
                system = generator.create_system(periodic_openmm_topology)
<<<<<<< HEAD
                forces = {
                    force.__class__.__name__: force for force in system.getForces()
                }
                assert (
                    forces["NonbondedForce"].getNonbondedMethod()
                    == openmm.NonbondedForce.PME
                ), "Expected LJPME, got {forces['NonbondedForce'].getNonbondedMethod()}"

    @pytest.mark.parametrize(
        "small_molecule_forcefield",
        [
            "gaff-2.11",
            "openff-2.0.0",
            pytest.param("espaloma-0.3.2", marks=pytest.mark.espaloma),
        ],
    )
=======
                forces = {force.__class__.__name__: force for force in system.getForces()}
                assert forces['NonbondedForce'].getNonbondedMethod() == openmm.NonbondedForce.PME, "Expected LJPME, got {forces['NonbondedForce'].getNonbondedMethod()}"

    @pytest.mark.parametrize("small_molecule_forcefield", [
        pytest.param('gaff-2.11', marks=pytest.mark.gaff),
        'openff-2.0.0',
        pytest.param('espaloma-0.3.2', marks=pytest.mark.espaloma)])
>>>>>>> b685637b
    def test_forcefield_kwargs(self, small_molecule_forcefield, test_systems):
        """Test that forcefield_kwargs and nonbonded method specifications work correctly"""
        from openmm import unit

        forcefield_kwargs = {"hydrogenMass": 4 * unit.amu}
        from openmmforcefields.generators import SystemGenerator

        # Test exception is raised
        with pytest.raises(ValueError) as excinfo:
            # Not allowed to specify nonbondedMethod in forcefield_kwargs
            generator = SystemGenerator(forcefield_kwargs={"nonbondedMethod": PME})
        assert "nonbondedMethod cannot be specified in forcefield_kwargs" in str(
            excinfo.value
        )

        for name, testsystem in test_systems.items():
            print(testsystem)
            molecules = testsystem["molecules"]

            # Create a SystemGenerator for this force field
            generator = SystemGenerator(
                forcefields=self.amber_forcefields,
                small_molecule_forcefield=small_molecule_forcefield,
                forcefield_kwargs=forcefield_kwargs,
                periodic_forcefield_kwargs={"nonbondedMethod": LJPME},
                nonperiodic_forcefield_kwargs={"nonbondedMethod": CutoffNonPeriodic},
                molecules=molecules,
            )

            # Parameterize molecules
            for molecule in molecules:
                # Create non-periodic Topology
                nonperiodic_openmm_topology = molecule.to_topology().to_openmm()
                system = generator.create_system(nonperiodic_openmm_topology)
                forces = {
                    force.__class__.__name__: force for force in system.getForces()
                }
                assert (
                    forces["NonbondedForce"].getNonbondedMethod()
                    == openmm.NonbondedForce.CutoffNonPeriodic
                ), "Expected CutoffNonPeriodic, got {forces['NonbondedForce'].getNonbondedMethod()}"

                # Create periodic Topology
                box_vectors = unit.Quantity(np.diag([30, 30, 30]), unit.angstrom)
                periodic_openmm_topology = copy.deepcopy(nonperiodic_openmm_topology)
                periodic_openmm_topology.setPeriodicBoxVectors(box_vectors)
                system = generator.create_system(periodic_openmm_topology)
<<<<<<< HEAD
                forces = {
                    force.__class__.__name__: force for force in system.getForces()
                }
                assert (
                    forces["NonbondedForce"].getNonbondedMethod()
                    == openmm.NonbondedForce.LJPME
                ), "Expected LJPME, got {forces['NonbondedForce'].getNonbondedMethod()}"

    @pytest.mark.parametrize(
        "small_molecule_forcefield",
        [
            "gaff-2.11",
            "openff-2.0.0",
            pytest.param("espaloma-0.3.2", marks=pytest.mark.espaloma),
        ],
    )
    def test_parameterize_molecules_from_creation(
        self, test_systems, small_molecule_forcefield
    ):
=======
                forces = {force.__class__.__name__: force for force in system.getForces()}
                assert forces[
                           'NonbondedForce'].getNonbondedMethod() == openmm.NonbondedForce.LJPME, "Expected LJPME, got {forces['NonbondedForce'].getNonbondedMethod()}"

    @pytest.mark.parametrize("small_molecule_forcefield", [
        pytest.param('gaff-2.11', marks=pytest.mark.gaff),
        'openff-2.0.0',
        pytest.param('espaloma-0.3.2', marks=pytest.mark.espaloma)])
    def test_parameterize_molecules_from_creation(self, test_systems, small_molecule_forcefield):
>>>>>>> b685637b
        """Test that SystemGenerator can parameterize pre-specified molecules in vacuum"""
        for name, testsystem in test_systems.items():
            print(testsystem)
            molecules = testsystem["molecules"]

            # Create a SystemGenerator for this force field
            generator = SystemGenerator(
                forcefields=self.amber_forcefields,
                small_molecule_forcefield=small_molecule_forcefield,
                molecules=molecules,
            )

            # Parameterize molecules
            for molecule in molecules:
                openmm_topology = molecule.to_topology().to_openmm()
                with Timer() as t1:
                    system = generator.create_system(openmm_topology)
                assert system.getNumParticles() == molecule.n_atoms
                # Molecule should now be cached
                with Timer() as t2:
                    system = generator.create_system(openmm_topology)
                assert system.getNumParticles() == molecule.n_atoms
<<<<<<< HEAD
                assert t2.interval() < t1.interval()

    @pytest.mark.parametrize(
        "small_molecule_forcefield",
        [
            "gaff-2.11",
            "openff-2.0.0",
            pytest.param("espaloma-0.3.2", marks=pytest.mark.espaloma),
        ],
    )
    def test_parameterize_molecules_specified_during_create_system(
        self, test_systems, small_molecule_forcefield
    ):
=======
                assert (t2.interval() < t1.interval())

    @pytest.mark.parametrize("small_molecule_forcefield", [
        pytest.param('gaff-2.11', marks=pytest.mark.gaff),
        'openff-2.0.0',
        pytest.param('espaloma-0.3.2', marks=pytest.mark.espaloma)])
    def test_parameterize_molecules_specified_during_create_system(self, test_systems, small_molecule_forcefield):
>>>>>>> b685637b
        """Test that SystemGenerator can parameterize molecules specified during create_system"""
        for name, testsystem in test_systems.items():
            molecules = testsystem["molecules"]

            # Create a SystemGenerator for this force field
            generator = SystemGenerator(
                forcefields=self.amber_forcefields,
                small_molecule_forcefield=small_molecule_forcefield,
            )

            # Parameterize molecules
            for molecule in molecules:
                openmm_topology = molecule.to_topology().to_openmm()
                # Specify molecules during system creation
<<<<<<< HEAD
                generator.create_system(openmm_topology, molecules=molecules)

    @pytest.mark.parametrize(
        "small_molecule_forcefield",
        [
            "gaff-2.11",
            "openff-2.0.0",
            pytest.param("espaloma-0.3.2", marks=pytest.mark.espaloma),
        ],
=======
                system = generator.create_system(openmm_topology, molecules=molecules)

    @pytest.mark.parametrize(
        "small_molecule_forcefield", [
            pytest.param('gaff-2.11', marks=pytest.mark.gaff),
            'openff-2.0.0',
            pytest.param('espaloma-0.3.2', marks=pytest.mark.espaloma),
        ]
>>>>>>> b685637b
    )
    def test_add_molecules(self, test_systems, small_molecule_forcefield):
        """Test that Molecules can be added to SystemGenerator later"""
        # Create a SystemGenerator for this force field
        generator = SystemGenerator(
            forcefields=self.amber_forcefields,
            small_molecule_forcefield=small_molecule_forcefield,
        )

        # Add molecules for each test system separately
        for name, testsystem in test_systems.items():
            molecules = testsystem["molecules"]

            # Add molecules
            generator.add_molecules(molecules)

            # Parameterize molecules
            for molecule in molecules:
                openmm_topology = molecule.to_topology().to_openmm()
                with Timer() as t1:
                    system = generator.create_system(openmm_topology)
                assert system.getNumParticles() == molecule.n_atoms
                # Molecule should now be cached
                with Timer() as t2:
                    system = generator.create_system(openmm_topology)
                assert system.getNumParticles() == molecule.n_atoms
<<<<<<< HEAD
                assert t2.interval() < t1.interval()

    @pytest.mark.parametrize(
        "small_molecule_forcefield",
        [
            "gaff-2.11",
            "openff-2.0.0",
            pytest.param("espaloma-0.3.2", marks=pytest.mark.espaloma),
        ],
    )
=======
                assert (t2.interval() < t1.interval())

    @pytest.mark.parametrize("small_molecule_forcefield", [
        pytest.param('gaff-2.11', marks=pytest.mark.gaff),
        'openff-2.0.0',
        pytest.param('espaloma-0.3.2', marks=pytest.mark.espaloma)])
>>>>>>> b685637b
    def test_cache(self, test_systems, small_molecule_forcefield):
        """Test that SystemGenerator correctly manages a cache"""
        timing = (
            dict()
        )  # timing[(small_molecule_forcefield, smiles)] is the time (in seconds) to parameterize molecule the first time
        with tempfile.TemporaryDirectory() as tmpdirname:
            # Create a single shared cache for all force fields
            cache = os.path.join(tmpdirname, "db.json")
            # Test that we can parameterize all molecules for all test systems
            # Create a SystemGenerator
            generator = SystemGenerator(
                forcefields=self.amber_forcefields,
                small_molecule_forcefield=small_molecule_forcefield,
                cache=cache,
            )
            # Add molecules for each test system separately
            for name, testsystem in test_systems.items():
                molecules = testsystem["molecules"]
                # Add molecules
                generator.add_molecules(molecules)

                # Parameterize molecules
                for molecule in molecules:
                    openmm_topology = molecule.to_topology().to_openmm()
                    with Timer() as timer:
                        system = generator.create_system(openmm_topology)
                    assert system.getNumParticles() == molecule.n_atoms
                    # Record time
                    timing[
                        (small_molecule_forcefield, molecule.to_smiles())
                    ] = timer.interval()

            # Molecules should now be cached; test timing is faster the second time
            # Test that we can parameterize all molecules for all test systems
            # Create a SystemGenerator
            generator = SystemGenerator(
                forcefields=self.amber_forcefields,
                small_molecule_forcefield=small_molecule_forcefield,
                cache=cache,
            )
            # Add molecules for each test system separately
            for name, testsystem in test_systems.items():
                molecules = testsystem["molecules"]
                # We don't need to add molecules that are already defined in the cache

                # Parameterize molecules
                for molecule in molecules:
                    openmm_topology = molecule.to_topology().to_openmm()
                    with Timer() as timer:
                        system = generator.create_system(openmm_topology)
                    assert system.getNumParticles() == molecule.n_atoms

    def test_complex(self, test_systems):
        """Test parameterizing a protein:ligand complex in vacuum"""
        for name, testsystem in test_systems.items():
            from openmm import unit

            print(f"Testing parameterization of {name} in vacuum")
            molecules = testsystem["molecules"]
            # Select a complex from the set
            ligand_index = 0
            complex_structure = testsystem["complex_structures"][ligand_index]
            openmm_topology = complex_structure.topology

            cache = os.path.join(
                get_data_filename(os.path.join("perses_jacs_systems", name)),
                "cache.json",
            )

            # Create a system in vacuum
            generator = SystemGenerator(
                forcefields=self.amber_forcefields, molecules=molecules, cache=cache
            )
            system = generator.create_system(openmm_topology)
            assert system.getNumParticles() == len(complex_structure.atoms)

            # Create solvated structure
            modeller = Modeller(complex_structure.topology, complex_structure.positions)
            modeller.addSolvent(
                generator.forcefield,
                padding=0 * unit.angstroms,
                ionicStrength=300 * unit.millimolar,
            )

            # Create a system with solvent and ions
            system = generator.create_system(modeller.topology)
            assert system.getNumParticles() == len(list(modeller.topology.atoms()))

            with open("test.pdb", "w") as outfile:
                PDBFile.writeFile(modeller.topology, modeller.positions, outfile)<|MERGE_RESOLUTION|>--- conflicted
+++ resolved
@@ -205,21 +205,10 @@
         assert force.getDefaultTemperature() == temperature
         assert force.getFrequency() == frequency
 
-<<<<<<< HEAD
-    @pytest.mark.parametrize(
-        "small_molecule_forcefield",
-        [
-            "gaff-2.11",
-            "openff-2.0.0",
-            pytest.param("espaloma-0.3.2", marks=pytest.mark.espaloma),
-        ],
-    )
-=======
     @pytest.mark.parametrize("small_molecule_forcefield", [
         pytest.param('gaff-2.11', marks=pytest.mark.gaff),
         'openff-2.0.0',
         pytest.param('espaloma-0.3.2', marks=pytest.mark.espaloma)])
->>>>>>> b685637b
     def test_create_with_template_generator(self, small_molecule_forcefield):
         """Test SystemGenerator creation with small molecule residue template generators"""
         # Create a generator that defines AMBER and small molecule force fields
@@ -246,21 +235,10 @@
             )
             del generator
 
-<<<<<<< HEAD
-    @pytest.mark.parametrize(
-        "small_molecule_forcefield",
-        [
-            "gaff-2.11",
-            "openff-2.0.0",
-            pytest.param("espaloma-0.3.2", marks=pytest.mark.espaloma),
-        ],
-    )
-=======
     @pytest.mark.parametrize("small_molecule_forcefield", [
         pytest.param('gaff-2.11', marks=pytest.mark.gaff),
         'openff-2.0.0',
         pytest.param('espaloma-0.3.2', marks=pytest.mark.espaloma)])
->>>>>>> b685637b
     def test_forcefield_default_kwargs(self, small_molecule_forcefield, test_systems):
         """Test that default forcefield kwargs work correctly"""
         from openmm import unit
@@ -298,7 +276,6 @@
                 periodic_openmm_topology = copy.deepcopy(nonperiodic_openmm_topology)
                 periodic_openmm_topology.setPeriodicBoxVectors(box_vectors)
                 system = generator.create_system(periodic_openmm_topology)
-<<<<<<< HEAD
                 forces = {
                     force.__class__.__name__: force for force in system.getForces()
                 }
@@ -307,23 +284,10 @@
                     == openmm.NonbondedForce.PME
                 ), "Expected LJPME, got {forces['NonbondedForce'].getNonbondedMethod()}"
 
-    @pytest.mark.parametrize(
-        "small_molecule_forcefield",
-        [
-            "gaff-2.11",
-            "openff-2.0.0",
-            pytest.param("espaloma-0.3.2", marks=pytest.mark.espaloma),
-        ],
-    )
-=======
-                forces = {force.__class__.__name__: force for force in system.getForces()}
-                assert forces['NonbondedForce'].getNonbondedMethod() == openmm.NonbondedForce.PME, "Expected LJPME, got {forces['NonbondedForce'].getNonbondedMethod()}"
-
     @pytest.mark.parametrize("small_molecule_forcefield", [
         pytest.param('gaff-2.11', marks=pytest.mark.gaff),
         'openff-2.0.0',
         pytest.param('espaloma-0.3.2', marks=pytest.mark.espaloma)])
->>>>>>> b685637b
     def test_forcefield_kwargs(self, small_molecule_forcefield, test_systems):
         """Test that forcefield_kwargs and nonbonded method specifications work correctly"""
         from openmm import unit
@@ -371,7 +335,6 @@
                 periodic_openmm_topology = copy.deepcopy(nonperiodic_openmm_topology)
                 periodic_openmm_topology.setPeriodicBoxVectors(box_vectors)
                 system = generator.create_system(periodic_openmm_topology)
-<<<<<<< HEAD
                 forces = {
                     force.__class__.__name__: force for force in system.getForces()
                 }
@@ -380,28 +343,11 @@
                     == openmm.NonbondedForce.LJPME
                 ), "Expected LJPME, got {forces['NonbondedForce'].getNonbondedMethod()}"
 
-    @pytest.mark.parametrize(
-        "small_molecule_forcefield",
-        [
-            "gaff-2.11",
-            "openff-2.0.0",
-            pytest.param("espaloma-0.3.2", marks=pytest.mark.espaloma),
-        ],
-    )
-    def test_parameterize_molecules_from_creation(
-        self, test_systems, small_molecule_forcefield
-    ):
-=======
-                forces = {force.__class__.__name__: force for force in system.getForces()}
-                assert forces[
-                           'NonbondedForce'].getNonbondedMethod() == openmm.NonbondedForce.LJPME, "Expected LJPME, got {forces['NonbondedForce'].getNonbondedMethod()}"
-
     @pytest.mark.parametrize("small_molecule_forcefield", [
         pytest.param('gaff-2.11', marks=pytest.mark.gaff),
         'openff-2.0.0',
         pytest.param('espaloma-0.3.2', marks=pytest.mark.espaloma)])
     def test_parameterize_molecules_from_creation(self, test_systems, small_molecule_forcefield):
->>>>>>> b685637b
         """Test that SystemGenerator can parameterize pre-specified molecules in vacuum"""
         for name, testsystem in test_systems.items():
             print(testsystem)
@@ -424,29 +370,13 @@
                 with Timer() as t2:
                     system = generator.create_system(openmm_topology)
                 assert system.getNumParticles() == molecule.n_atoms
-<<<<<<< HEAD
                 assert t2.interval() < t1.interval()
-
-    @pytest.mark.parametrize(
-        "small_molecule_forcefield",
-        [
-            "gaff-2.11",
-            "openff-2.0.0",
-            pytest.param("espaloma-0.3.2", marks=pytest.mark.espaloma),
-        ],
-    )
-    def test_parameterize_molecules_specified_during_create_system(
-        self, test_systems, small_molecule_forcefield
-    ):
-=======
-                assert (t2.interval() < t1.interval())
 
     @pytest.mark.parametrize("small_molecule_forcefield", [
         pytest.param('gaff-2.11', marks=pytest.mark.gaff),
         'openff-2.0.0',
         pytest.param('espaloma-0.3.2', marks=pytest.mark.espaloma)])
     def test_parameterize_molecules_specified_during_create_system(self, test_systems, small_molecule_forcefield):
->>>>>>> b685637b
         """Test that SystemGenerator can parameterize molecules specified during create_system"""
         for name, testsystem in test_systems.items():
             molecules = testsystem["molecules"]
@@ -461,18 +391,7 @@
             for molecule in molecules:
                 openmm_topology = molecule.to_topology().to_openmm()
                 # Specify molecules during system creation
-<<<<<<< HEAD
                 generator.create_system(openmm_topology, molecules=molecules)
-
-    @pytest.mark.parametrize(
-        "small_molecule_forcefield",
-        [
-            "gaff-2.11",
-            "openff-2.0.0",
-            pytest.param("espaloma-0.3.2", marks=pytest.mark.espaloma),
-        ],
-=======
-                system = generator.create_system(openmm_topology, molecules=molecules)
 
     @pytest.mark.parametrize(
         "small_molecule_forcefield", [
@@ -480,7 +399,6 @@
             'openff-2.0.0',
             pytest.param('espaloma-0.3.2', marks=pytest.mark.espaloma),
         ]
->>>>>>> b685637b
     )
     def test_add_molecules(self, test_systems, small_molecule_forcefield):
         """Test that Molecules can be added to SystemGenerator later"""
@@ -507,25 +425,12 @@
                 with Timer() as t2:
                     system = generator.create_system(openmm_topology)
                 assert system.getNumParticles() == molecule.n_atoms
-<<<<<<< HEAD
                 assert t2.interval() < t1.interval()
-
-    @pytest.mark.parametrize(
-        "small_molecule_forcefield",
-        [
-            "gaff-2.11",
-            "openff-2.0.0",
-            pytest.param("espaloma-0.3.2", marks=pytest.mark.espaloma),
-        ],
-    )
-=======
-                assert (t2.interval() < t1.interval())
 
     @pytest.mark.parametrize("small_molecule_forcefield", [
         pytest.param('gaff-2.11', marks=pytest.mark.gaff),
         'openff-2.0.0',
         pytest.param('espaloma-0.3.2', marks=pytest.mark.espaloma)])
->>>>>>> b685637b
     def test_cache(self, test_systems, small_molecule_forcefield):
         """Test that SystemGenerator correctly manages a cache"""
         timing = (
