import os, sys
import unittest
import tempfile

from openmmforcefields.utils import get_data_filename

from openmmforcefields.generators import GAFFTemplateGenerator
from openmmforcefields.generators import SMIRNOFFTemplateGenerator
from openmmforcefields.generators import EspalomaTemplateGenerator

import logging
_logger = logging.getLogger("openmmforcefields.tests.test_template_generators")

CI = ('CI' in os.environ)

################################################################################
# Tests
################################################################################

class TestGAFFTemplateGenerator(unittest.TestCase):
    TEMPLATE_GENERATOR = GAFFTemplateGenerator

    amber_forcefields = ['amber/protein.ff14SB.xml', 'amber/tip3p_standard.xml', 'amber/tip3p_HFE_multivalent.xml']

    def filter_molecules(self, molecules):
        """
        Filter molecules to speed up tests, especially on travis.

        Parameters
        ----------
        molecules : list of openff.toolkit.topology.Molecule
            The input list of molecules to be filtered

        Returns
        -------
        molecules : list of openff.toolkit.topology.Molecule
            The filtered list of molecules to be filtered

        """
        # TODO: Eliminate molecules without fully-specified stereochemistry
        # Select some small molecules for fast testing
        MAX_ATOMS = 40
        molecules = [ molecule for molecule in molecules if molecule.n_atoms < MAX_ATOMS ]
        # Cut down number of tests for continuous integration
        import os
        MAX_MOLECULES = 50 if not CI else 4
        molecules = molecules[:MAX_MOLECULES]

        return molecules

    def setUp(self):
        from openff.units import unit
        from openff.toolkit.topology import Molecule

        # TODO: Harmonize with test_system_generator.py infrastructure

        # Read test molecules
        filename = get_data_filename("minidrugbank/MiniDrugBank-without-unspecified-stereochemistry.sdf")
        molecules = Molecule.from_file(filename, allow_undefined_stereo=True)

        # DEBUG: Insert acetone perturbed from planarity as first test molecule, since it fails quickly if something is wrong
        molecule = Molecule.from_smiles('C=O')
        molecule.generate_conformers(n_conformers=1)
<<<<<<< HEAD

=======
        from openff.toolkit.topology.molecule import unit
>>>>>>> 29b17be2
        molecule.conformers[0][0,0] += 0.1*unit.angstroms
        molecules.insert(0, molecule)
        # DEBUG END

        # Filter molecules as appropriate
        self.molecules = self.filter_molecules(molecules)

        # Suppress DEBUG logging from various packages
        import logging
        for name in ['parmed', 'matplotlib']:
            logging.getLogger(name).setLevel(logging.WARNING)

    def test_version(self):
        """Test version"""
        for forcefield in GAFFTemplateGenerator.INSTALLED_FORCEFIELDS:
            generator = GAFFTemplateGenerator(forcefield=forcefield)
            import re
            result = re.match('^gaff-(?P<major_version>\d+)\.(?P<minor_version>\d+)$', forcefield)
            assert generator.forcefield == forcefield
            assert generator.gaff_version == result['major_version'] + '.' + result['minor_version']
            assert generator.gaff_major_version == result['major_version']
            assert generator.gaff_minor_version == result['minor_version']
            assert generator.gaff_dat_filename.endswith(forcefield + '.dat')
            assert os.path.exists(generator.gaff_dat_filename)
            assert generator.gaff_xml_filename.endswith(forcefield + '.xml')
            assert os.path.exists(generator.gaff_xml_filename)

    def test_create(self):
        """Test template generator creation"""
        # Create an empty generator
        generator = self.TEMPLATE_GENERATOR()
        # Create a generator that knows about a few molecules
        generator = self.TEMPLATE_GENERATOR(molecules=self.molecules)
        # Create a generator that also has a database cache
        with tempfile.TemporaryDirectory() as tmpdirname:
            cache = os.path.join(tmpdirname, 'db.json')
            # Create a new database file
            generator = self.TEMPLATE_GENERATOR(molecules=self.molecules, cache=cache)
            del generator
            # Reopen it (with cache still empty)
            generator = self.TEMPLATE_GENERATOR(molecules=self.molecules, cache=cache)
            del generator

    def test_add_molecules(self):
        """Test that molecules can be added to template generator after its creation"""
        # Create a generator that does not know about any molecules
        generator = self.TEMPLATE_GENERATOR()
        # Create a ForceField
        from openmm.app import ForceField
        forcefield = ForceField()
        # Register the template generator
        forcefield.registerTemplateGenerator(generator.generator)

        # Check that parameterizing a molecule fails
        molecule = self.molecules[0]
        from openmm.app import NoCutoff
        try:
            # This should fail with an exception
            openmm_topology = molecule.to_topology().to_openmm()
            system = forcefield.createSystem(openmm_topology, nonbondedMethod=NoCutoff)
        except ValueError as e:
            # Exception 'No template found...' is expected
            assert str(e).startswith('No template found')

        # Now add the molecule to the generator and ensure parameterization passes
        generator.add_molecules(molecule)
        openmm_topology = molecule.to_topology().to_openmm()
        try:
            system = forcefield.createSystem(openmm_topology, nonbondedMethod=NoCutoff)
        except Exception as e:
            print(forcefield._atomTypes.keys())
            from openmm.app import PDBFile
            from openff.units.openmm import to_openmm
            PDBFile.writeFile(openmm_topology, to_openmm(molecule.conformers[0]))
            raise e
        assert system.getNumParticles() == molecule.n_atoms

        # Add multiple molecules, including repeats
        generator.add_molecules(self.molecules)

        # Ensure all molecules can be parameterized
        for molecule in self.molecules:
            openmm_topology = molecule.to_topology().to_openmm()
            system = forcefield.createSystem(openmm_topology, nonbondedMethod=NoCutoff)
            assert system.getNumParticles() == molecule.n_atoms

    def charges_from_system(self, system):
        """Extract dimensionless partial charges from a System

        Parameters
        ----------
        system : openmm.System
            The System from which partial charges are to be extracted

        Returns
        -------
        charges : np.array of shape [n_particles]
            The dimensionless partial charges (implicitly in units of elementary_charge)

        """
        import numpy as np
        from openmm import unit
        system_charges = list()
        forces = { force.__class__.__name__ : force for force in system.getForces() }
        for particle_index in range(system.getNumParticles()):
            charge, sigma, epsilon = forces['NonbondedForce'].getParticleParameters(particle_index)
            system_charges.append(charge / unit.elementary_charge)
        system_charges = np.array(system_charges)

        return system_charges

    def charges_are_equal(self, system, molecule):
        """Return True if partial charges are equal

        Parameters
        ----------
        system : openmm.System
            The System from which partial charges are to be extracted
        molecule : openmmforcefield.topology.Molecule
            The Molecule from which partial charges are to be extracted

        Returns
        -------
        result : bool
            True if the partial charges are equal, False if not
        """
        assert system.getNumParticles() == molecule.n_particles

        system_charges = self.charges_from_system(system)

        from openmm import unit as openmm_unit
        from openff.units import unit

        molecule_charges = molecule.partial_charges.m_as(unit.elementary_charge)

        import numpy as np
        result = np.allclose(system_charges, molecule_charges)
        if not result:
            _logger.info('Charges are not equal')
            _logger.info(f'system charges  : {system_charges}')
            _logger.info(f'molecule charges: {molecule_charges}')

        return result

    def test_charge(self):
        """Test that charges are nonzero after charging if the molecule does not contain user charges"""
        # Create a generator that does not know about any molecules
        generator = self.TEMPLATE_GENERATOR()
        # Create a ForceField
        from openmm.app import ForceField
        forcefield = ForceField()
        # Register the template generator
        forcefield.registerTemplateGenerator(generator.generator)

        # Check that parameterizing a molecule using user-provided charges produces expected charges
        import numpy as np
        from openmm import unit
        molecule = self.molecules[0]
        # Ensure partial charges are initially zero
        assert (molecule.partial_charges is None) or np.all(molecule.partial_charges / unit.elementary_charge == 0)
        # Add the molecule
        generator.add_molecules(molecule)
        # Create the System
        from openmm.app import NoCutoff
        openmm_topology = molecule.to_topology().to_openmm()
        system = forcefield.createSystem(openmm_topology, nonbondedMethod=NoCutoff)
        # Ensure charges are no longer zero
        assert not np.all(self.charges_from_system(system) == 0), "System has zero charges despite molecule not being charged"

    def test_charge_from_molecules(self):
        """Test that user-specified partial charges are used if requested"""
        # Create a generator that does not know about any molecules
        generator = self.TEMPLATE_GENERATOR()
        # Create a ForceField
        from openmm.app import ForceField
        forcefield = ForceField()
        # Register the template generator
        forcefield.registerTemplateGenerator(generator.generator)

        # Check that parameterizing a molecule using user-provided charges produces expected charges
        import numpy as np
        from openmm import unit
        molecule = self.molecules[0]
        charges = np.random.random([molecule.n_particles])
        total_charge = molecule.total_charge
        if type(total_charge) is unit.Quantity:
            # Handle openforcefield >= 0.7.0
            total_charge /= unit.elementary_charge
        charges += (total_charge - charges.sum()) / molecule.n_particles
        molecule.partial_charges = unit.Quantity(charges, unit.elementary_charge)
        assert (molecule.partial_charges is not None) and not np.all(molecule.partial_charges / unit.elementary_charge == 0)
        # Add the molecule
        generator.add_molecules(molecule)
        # Create the System
        from openmm.app import NoCutoff
        openmm_topology = molecule.to_topology().to_openmm()
        system = forcefield.createSystem(openmm_topology, nonbondedMethod=NoCutoff)
        assert self.charges_are_equal(system, molecule)

    def test_debug_ffxml(self):
        """Test that debug ffxml file is created when requested"""
        with tempfile.TemporaryDirectory() as tmpdirname:
            debug_ffxml_filename = os.path.join(tmpdirname, 'molecule.ffxml')
            cache = os.path.join(tmpdirname, 'db.json')
            # Create a generator that only knows about one molecule
            molecule = self.molecules[0]
            generator = self.TEMPLATE_GENERATOR(molecules=molecule, cache=cache)
            # Create a ForceField
            from openmm.app import ForceField
            forcefield = ForceField()
            # Register the template generator
            forcefield.registerTemplateGenerator(generator.generator)
            # Ensure no file is created
            from openmm.app import NoCutoff
            openmm_topology = molecule.to_topology().to_openmm()
            system = forcefield.createSystem(openmm_topology, nonbondedMethod=NoCutoff)
            assert not os.path.exists(debug_ffxml_filename)
            # Enable debug file output creation
            forcefield = ForceField()
            forcefield.registerTemplateGenerator(generator.generator)
            generator.debug_ffxml_filename = debug_ffxml_filename
            # Ensure that an ffxml file is created
            system = forcefield.createSystem(openmm_topology, nonbondedMethod=NoCutoff)
            assert os.path.exists(debug_ffxml_filename)
            # Ensure we can use that file to create a new force field
            forcefield_from_ffxml = ForceField()
            if hasattr(generator, 'gaff_xml_filename'):
                forcefield_from_ffxml.loadFile(generator.gaff_xml_filename)
            forcefield_from_ffxml.loadFile(debug_ffxml_filename)
            system2 = forcefield_from_ffxml.createSystem(openmm_topology, nonbondedMethod=NoCutoff)
            # TODO: Test that systems are equivalent
            assert system.getNumParticles() == system2.getNumParticles()

    def test_cache(self):
        """Test template generator cache capability"""
        from openmm.app import ForceField, NoCutoff
        with tempfile.TemporaryDirectory() as tmpdirname:
            # Create a generator that also has a database cache
            cache = os.path.join(tmpdirname, 'db.json')
            generator = self.TEMPLATE_GENERATOR(molecules=self.molecules, cache=cache)
            # Create a ForceField
            forcefield = ForceField()
            # Register the template generator
            forcefield.registerTemplateGenerator(generator.generator)
            # Parameterize the molecules
            for molecule in self.molecules:
                openmm_topology = molecule.to_topology().to_openmm()
                forcefield.createSystem(openmm_topology, nonbondedMethod=NoCutoff)

            # Check database contents
            def check_cache(generator, n_expected):
                """
                Check database contains number of expected records

                Parameters
                ----------
                generator : SmallMoleculeTemplateGenerator
                    The generator whose cache should be examined
                n_expected : int
                    Number of expected records
                """
                from tinydb import TinyDB
                db = TinyDB(generator._cache)
                table = db.table(generator._database_table_name)
                db_entries = table.all()
                db.close()
                n_entries = len(db_entries)
                assert (n_entries == n_expected), \
                    "Expected {} entries but database has {}\n db contents: {}".format(n_expected, n_entries, db_entries)

            check_cache(generator, len(self.molecules))

            # Clean up, forcing closure of database
            del forcefield, generator

            # Create a generator that also uses the database cache but has no molecules
            print('Creating new generator with just cache...')
            generator = self.TEMPLATE_GENERATOR(cache=cache)
            # Check database still contains the molecules we expect
            check_cache(generator, len(self.molecules))
            # Create a ForceField
            forcefield = ForceField()
            # Register the template generator
            forcefield.registerTemplateGenerator(generator.generator)
            # Parameterize the molecules; this should succeed
            for molecule in self.molecules:
                openmm_topology = molecule.to_topology().to_openmm()
                forcefield.createSystem(openmm_topology, nonbondedMethod=NoCutoff)

    def test_add_solvent(self):
        """Test using openmm.app.Modeller to add solvent to a small molecule parameterized by template generator"""
        # Select a molecule to add solvent around
        from openmm.app import NoCutoff, Modeller
        from openmm import unit
        from openff.units.openmm import to_openmm
        molecule = self.molecules[0]
        openmm_topology = molecule.to_topology().to_openmm()
        openmm_positions = to_openmm(molecule.conformers[0])
        # Try adding solvent without residue template generator; this will fail
        from openmm.app import ForceField
        forcefield = ForceField('tip3p.xml')
        # Add solvent to a system containing a small molecule
        modeller = Modeller(openmm_topology, openmm_positions)
        try:
            modeller.addSolvent(forcefield, model='tip3p', padding=6.0*unit.angstroms)
        except ValueError as e:
            pass

        # Create a generator that knows about a few molecules
        generator = self.TEMPLATE_GENERATOR(molecules=self.molecules)
        # Add to the forcefield object
        forcefield.registerTemplateGenerator(generator.generator)
        # Add solvent to a system containing a small molecule
        # This should succeed
        modeller.addSolvent(forcefield, model='tip3p', padding=6.0*unit.angstroms)

    def test_jacs_ligands(self):
        """Use template generator to parameterize the Schrodinger JACS set of ligands"""
        from openmm.app import ForceField, NoCutoff
        jacs_systems = {
            #'bace'     : { 'prefix' : 'Bace' },
            #'cdk2'     : { 'prefix' : 'CDK2' },
            'jnk1'     : { 'prefix' : 'Jnk1' },
            'mcl1'     : { 'prefix' : 'MCL1' },
            #'p38'      : { 'prefix' : 'p38' },
            'ptp1b'    : { 'prefix' : 'PTP1B' },
            'thrombin' : { 'prefix' : 'Thrombin' },
            #'tyk2'     : { 'prefix' : 'Tyk2' },
        }
        for system_name in jacs_systems:
            prefix = jacs_systems[system_name]['prefix']
            # Load molecules
            ligand_sdf_filename = get_data_filename(os.path.join('perses_jacs_systems', system_name, prefix + '_ligands.sdf'))
            print(f'Reading molecules from {ligand_sdf_filename} ...')
            from openff.toolkit.topology import Molecule
            molecules = Molecule.from_file(ligand_sdf_filename, allow_undefined_stereo=True)
            # Ensure this is a list
            try:
                nmolecules = len(molecules)
            except TypeError:
                molecules = [molecules]

            print(f'Read {len(molecules)} molecules from {ligand_sdf_filename}')
            #molecules = self.filter_molecules(molecules)
            MAX_MOLECULES = len(molecules) if not CI else 3
            molecules = molecules[:MAX_MOLECULES]
            print(f'{len(molecules)} molecules remain after filtering')

            # Create template generator with local cache
            cache = os.path.join(get_data_filename(os.path.join('perses_jacs_systems', system_name)), 'cache.json')
            generator = self.TEMPLATE_GENERATOR(molecules=molecules, cache=cache)

            # Create a ForceField
            forcefield = ForceField()
            # Register the template generator
            forcefield.registerTemplateGenerator(generator.generator)

            # Parameterize all molecules
            print(f'Caching all molecules for {system_name} at {cache} ...')
            n_success = 0
            n_failure = 0
            for molecule in molecules:
                openmm_topology = molecule.to_topology().to_openmm()
                try:
                    forcefield.createSystem(openmm_topology, nonbondedMethod=NoCutoff)
                    n_success += 1
                except Exception as e:
                    n_failure += 1
                    print(e)
            print(f'{n_failure}/{n_success+n_failure} ligands failed to parameterize for {system_name}')

    def test_jacs_complexes(self):
        """Use template generator to parameterize the Schrodinger JACS set of complexes"""
        # TODO: Uncomment working systems when we have cleaned up the input files
        jacs_systems = {
            #'bace'     : { 'prefix' : 'Bace' },
            #'cdk2'     : { 'prefix' : 'CDK2' },
            #'jnk1'     : { 'prefix' : 'Jnk1' },
            'mcl1'     : { 'prefix' : 'MCL1' },
            #'p38'      : { 'prefix' : 'p38' },
            #'ptp1b'    : { 'prefix' : 'PTP1B' },
            #'thrombin' : { 'prefix' : 'Thrombin' },
            #'tyk2'     : { 'prefix' : 'Tyk2' },
        }
        for system_name in jacs_systems:
            prefix = jacs_systems[system_name]['prefix']
            # Read molecules
            ligand_sdf_filename = get_data_filename(os.path.join('perses_jacs_systems', system_name, prefix + '_ligands.sdf'))
            print(f'Reading molecules from {ligand_sdf_filename} ...')
            from openff.toolkit.topology import Molecule
            molecules = Molecule.from_file(ligand_sdf_filename, allow_undefined_stereo=True)
            try:
                nmolecules = len(molecules)
            except TypeError:
                molecules = [molecules]
            print(f'Read {len(molecules)} molecules from {ligand_sdf_filename}')

            # Read ParmEd Structures
            import parmed
            from openmm import unit
            protein_pdb_filename = get_data_filename(os.path.join('perses_jacs_systems', system_name, prefix + '_protein.pdb'))
            from openmm.app import PDBFile
            print(f'Reading protein from {protein_pdb_filename} ...')
            #protein_structure = parmed.load_file(protein_pdb_filename) # NOTE: This mis-interprets distorted geometry and sequentially-numbered residues that span chain breaks
            pdbfile = PDBFile(protein_pdb_filename)
            protein_structure = parmed.openmm.load_topology(pdbfile.topology, xyz=pdbfile.positions.value_in_unit(unit.angstroms))
            ligand_structures = parmed.load_file(ligand_sdf_filename)
            try:
                nmolecules = len(ligand_structures)
            except TypeError:
                ligand_structures = [ligand_structures]
            assert len(ligand_structures) == len(molecules)

            # Filter molecules
            MAX_MOLECULES = 6 if not CI else 3
            molecules = molecules[:MAX_MOLECULES]
            ligand_structures = ligand_structures[:MAX_MOLECULES]
            print(f'{len(molecules)} molecules remain after filtering')

            # Create complexes
            complex_structures = [ (protein_structure + ligand_structure) for ligand_structure in ligand_structures ]

            # Create template generator with local cache
            cache = os.path.join(get_data_filename(os.path.join('perses_jacs_systems', system_name)), 'cache.json')
            generator = self.TEMPLATE_GENERATOR(molecules=molecules, cache=cache)

            # Create a ForceField
            from openmm.app import ForceField
            forcefield = ForceField(*self.amber_forcefields)
            # Register the template generator
            forcefield.registerTemplateGenerator(generator.generator)

            # Parameterize all complexes
            print(f'Caching all molecules for {system_name} at {cache} ...')
            for ligand_index, complex_structure in enumerate(complex_structures):
                openmm_topology = complex_structure.topology
                molecule = molecules[ligand_index]

                # Delete hydrogens from terminal protein residues
                # TODO: Fix the input files so we don't need to do this
                from openmm import app
                modeller = app.Modeller(complex_structure.topology, complex_structure.positions)
                residues = [residue for residue in modeller.topology.residues() if residue.name != 'UNL']
                termini_ids = [residues[0].id, residues[-1].id]
                #hs = [atom for atom in modeller.topology.atoms() if atom.element.symbol in ['H'] and atom.residue.name != 'UNL']
                hs = [atom for atom in modeller.topology.atoms() if atom.element.symbol in ['H'] and atom.residue.id in termini_ids]
                modeller.delete(hs)
                from openmm.app import PDBFile
                modeller.addHydrogens(forcefield)

                # Parameterize protein:ligand complex in vacuum
                print(f' Parameterizing {system_name} : {molecule.to_smiles()} in vacuum...')
                from openmm.app import NoCutoff
                forcefield.createSystem(modeller.topology, nonbondedMethod=NoCutoff)

                # Parameterize protein:ligand complex in solvent
                print(f' Parameterizing {system_name} : {molecule.to_smiles()} in explicit solvent...')
                from openmm.app import PME
                modeller.addSolvent(forcefield, padding=0*unit.angstroms, ionicStrength=300*unit.millimolar)
                forcefield.createSystem(modeller.topology, nonbondedMethod=PME)

    def test_parameterize(self):
        """Test parameterizing molecules with template generator for all supported force fields"""
        # Test all supported small molecule force fields
        for small_molecule_forcefield in self.TEMPLATE_GENERATOR.INSTALLED_FORCEFIELDS:
            print(f'Testing {small_molecule_forcefield}')
            # Create a generator that knows about a few molecules
            # TODO: Should the generator also load the appropriate force field files into the ForceField object?
            generator = self.TEMPLATE_GENERATOR(molecules=self.molecules, forcefield=small_molecule_forcefield)
            # Check that we have loaded the right force field
            assert generator.forcefield == small_molecule_forcefield
            # Create a ForceField with the appropriate small molecule force field
            from openmm.app import ForceField
            forcefield = ForceField()
            # Register the template generator
            forcefield.registerTemplateGenerator(generator.generator)
            # Parameterize some molecules
            from openmm.app import NoCutoff
            from openmmforcefields.utils import Timer
            for molecule in self.molecules:
                openmm_topology = molecule.to_topology().to_openmm()
                with Timer() as t1:
                    system = forcefield.createSystem(openmm_topology, nonbondedMethod=NoCutoff)
                assert system.getNumParticles() == molecule.n_atoms
                # Molecule should now be cached
                with Timer() as t2:
                    system = forcefield.createSystem(openmm_topology, nonbondedMethod=NoCutoff)
                assert system.getNumParticles() == molecule.n_atoms
                assert (t2.interval() < t1.interval())

    def test_multiple_registration(self):
        """Test registering the template generator with multiple force fields"""
        generator = self.TEMPLATE_GENERATOR(molecules=self.molecules)
        from openmm.app import ForceField
        NUM_FORCEFIELDS = 2 # number of force fields to test
        forcefields = list()
        for index in range(NUM_FORCEFIELDS):
            forcefield = ForceField()
            forcefield.registerTemplateGenerator(generator.generator)
            forcefields.append(forcefield)

        # Parameterize a molecule in each force field instance
        molecule = self.molecules[0]
        openmm_topology = molecule.to_topology().to_openmm()
        from openmm.app import NoCutoff
        for forcefield in forcefields:
            system = forcefield.createSystem(openmm_topology, nonbondedMethod=NoCutoff)
            assert system.getNumParticles() == molecule.n_atoms

    @staticmethod
    def compute_energy(system, positions):
        """Compute potential energy and Force components for an OpenMM system.

        Parameters
        ----------
        system : openmm.System
            The System object
        positions : openmm.unit.Quantity of shape (nparticles,3) with units compatible with nanometers
            The positions for which energy is to be computed

        Returns
        -------
        openmm_energy : dict of str : openmm.unit.Quantity
            openmm_energy['total'] is the total potential energy
            openmm_energy['components'][forcename] is the potential energy for the specified component force
        openmm_forces : dict of str : openmm.unit.Quantity
            openmm_forces['total'] is the total force
            openmm_forces['components'][forcename] is the force for the specified component force
        """
        import copy
        system = copy.deepcopy(system)
        for index, force in enumerate(system.getForces()):
            force.setForceGroup(index)
        import openmm
        platform = openmm.Platform.getPlatformByName('Reference')
        integrator = openmm.VerletIntegrator(0.001)
        context = openmm.Context(system, integrator, platform)
        context.setPositions(positions)
        openmm_energy = {
            'total' : context.getState(getEnergy=True).getPotentialEnergy(),
            'components' : { system.getForce(index).__class__.__name__ : context.getState(getEnergy=True, groups=(1 << index)).getPotentialEnergy() for index in range(system.getNumForces()) },
            }

        openmm_forces = {
            'total' : context.getState(getForces=True).getForces(asNumpy=True),
            'components' : { system.getForce(index).__class__.__name__ : context.getState(getForces=True, groups=(1 << index)).getForces(asNumpy=True) for index in range(system.getNumForces()) },
            }

        del context, integrator
        return openmm_energy, openmm_forces

    @classmethod
    def compare_energies(cls, molecule, template_generated_system, reference_system):
        """Compare energies between OpenMM System generated by reference method and OpenMM System generated by ForceField template.

        The OpenMM System object created internally by the reference method is used to
        avoid any issues with stochasticity of partial charges due to conformer generation.

        Parameters
        ----------
        molecule : openff.toolkit.topology.Molecule
            The Molecule object to compare energy components (including positions)
        template_generated_system : openmm.System
            System generated by OpenMM ForceField template
        reference_system : openmm.System
            System generated by reference parmaeterization engine

        """
        from openff.units.openmm import to_openmm

        # Compute energies
        reference_energy, reference_forces = cls.compute_energy(
            template_generated_system,
            to_openmm(molecule.conformers[0]),
        )
        template_energy, template_forces = cls.compute_energy(
            reference_system,
            to_openmm(molecule.conformers[0]),
        )

        from openmm import unit

        def write_xml(filename, system):
            import openmm
            with open(filename, 'w') as outfile:
                print(f'Writing {filename}...')
                outfile.write(openmm.XmlSerializer.serialize(system))
                # DEBUG
                print(openmm.XmlSerializer.serialize(system))

        # Make sure both systems contain the same energy components
        reference_components = set(reference_energy['components'])
        template_components = set(template_energy['components'])
        if len(reference_components.difference(template_components)) > 0:
            raise Exception(f'Reference system contains components {reference_components.difference(template_components)} that do not appear in template-generated system.')
        if len(template_components.difference(reference_components)) > 0:
            raise Exception(f'Template-generated system contains components {template_components.difference(reference_components)} that do not appear in reference system.')
        components = reference_components

        # Compare energies
        ENERGY_DEVIATION_TOLERANCE = 1.0e-2 * unit.kilocalories_per_mole
        delta = (template_energy['total'] - reference_energy['total'])
        if abs(delta) > ENERGY_DEVIATION_TOLERANCE:
            # Show breakdown by components
            print('Energy components:')
            print(f"{'component':24} {'Template (kcal/mol)':>20} {'Reference (kcal/mol)':>20}")
            for key in components:
                reference_component_energy = reference_energy['components'][key]
                template_component_energy = template_energy['components'][key]                
                print(f'{key:24} {(template_component_energy/unit.kilocalories_per_mole):20.3f} {(reference_component_energy/unit.kilocalories_per_mole):20.3f} kcal/mol')
            print(f'{"TOTAL":24} {(template_energy["total"]/unit.kilocalories_per_mole):20.3f} {(reference_energy["total"]/unit.kilocalories_per_mole):20.3f} kcal/mol')
            write_xml('reference_system.xml', reference_system)
            write_xml('template_system.xml', template_system)
            raise Exception(f'Energy deviation for {molecule.to_smiles()} ({delta/unit.kilocalories_per_mole} kcal/mol) exceeds threshold ({ENERGY_DEVIATION_TOLERANCE})')

        # Compare forces
        import numpy as np
        def norm(x):
            N = x.shape[0]
            return np.sqrt((1.0/N) * (x**2).sum())
        def relative_deviation(x, y):
            FORCE_UNIT = unit.kilocalories_per_mole / unit.angstroms
            if hasattr(x, 'value_in_unit'):
                x = x / FORCE_UNIT
            if hasattr(y, 'value_in_unit'):
                y = y / FORCE_UNIT

            if norm(y) > 0:
                return norm(x-y) / np.sqrt(norm(x)**2 + norm(y)**2)
            else:
                return 0

        RELATIVE_FORCE_DEVIATION_TOLERANCE = 1.0e-5
        relative_force_deviation = relative_deviation(template_forces['total'], reference_forces['total'])
        if relative_force_deviation > RELATIVE_FORCE_DEVIATION_TOLERANCE:
            # Show breakdown by components
            print('Force components:')
            print(f"{'component':24} {'relative deviation':>24}")
            for key in components:
                print(f"{key:24} {relative_deviation(template_forces['components'][key], reference_forces['components'][key]):24.10f}")
            print(f'{"TOTAL":24} {relative_force_deviation:24.10f}')
            write_xml('system-smirnoff.xml', reference_system)
            write_xml('openmm-smirnoff.xml', template_generated_system)
            raise Exception(f'Relative force deviation for {molecule.to_smiles()} ({relative_force_deviation}) exceeds threshold ({RELATIVE_FORCE_DEVIATION_TOLERANCE})')

class TestSMIRNOFFTemplateGenerator(TestGAFFTemplateGenerator):
    TEMPLATE_GENERATOR = SMIRNOFFTemplateGenerator

    def propagate_dynamics(self, molecule, system):
        """Run a few steps of dynamics to generate a perturbed configuration.

        Parameters
        ----------
        molecule : openff.toolkit.topology.Molecule
            molecule.conformers[0] is used as initial positions
        system : openmm.System
            System object for dynamics

        Returns
        -------
        new_molecule : openff.toolkit.topology.Molecule
            new_molecule.conformers[0] has updated positions

        """
        # Run some dynamics
        import openmm
        from openmm import unit
        temperature = 300 * unit.kelvin
        collision_rate = 1.0 / unit.picoseconds
        timestep = 1.0 * unit.femtoseconds
        nsteps = 100
        integrator = openmm.LangevinIntegrator(temperature, collision_rate, timestep)
        platform = openmm.Platform.getPlatformByName('Reference')
        context = openmm.Context(system, integrator, platform)
        context.setPositions(molecule.conformers[0])
        integrator.step(nsteps)
        # Copy the molecule, storing new conformer
        import copy
        new_molecule = copy.deepcopy(molecule)
        new_molecule.conformers[0] = context.getState(getPositions=True).getPositions(asNumpy=True)
        # Clean up
        del context, integrator

        return new_molecule

    def test_INSTALLED_FORCEFIELDS(self):
        """Test INSTALLED_FORCEFIELDS contains expected force fields"""
        assert 'openff-1.1.0' in SMIRNOFFTemplateGenerator.INSTALLED_FORCEFIELDS
        assert 'smirnoff99Frosst-1.1.0' in SMIRNOFFTemplateGenerator.INSTALLED_FORCEFIELDS
        assert 'openff_unconstrained-1.1.0' not in SMIRNOFFTemplateGenerator.INSTALLED_FORCEFIELDS

    def test_energies(self):
        """Test potential energies match between openff-toolkit and OpenMM ForceField"""
        from openff.toolkit.topology import Molecule
        from openmm import unit
        # Test all supported SMIRNOFF force fields
        for small_molecule_forcefield in SMIRNOFFTemplateGenerator.INSTALLED_FORCEFIELDS:
            print(f'Testing energies for {small_molecule_forcefield}...')
            # Create a generator that knows about a few molecules
            # TODO: Should the generator also load the appropriate force field files into the ForceField object?
            generator = SMIRNOFFTemplateGenerator(molecules=self.molecules, forcefield=small_molecule_forcefield)
            # Create a ForceField
            import openmm
            openmm_forcefield = openmm.app.ForceField()
            # Register the template generator
            openmm_forcefield.registerTemplateGenerator(generator.generator)
            # Parameterize some molecules
            for molecule in self.molecules:
                # Create OpenMM System using OpenMM app
                from openmm.app import NoCutoff
                openmm_system = openmm_forcefield.createSystem(molecule.to_topology().to_openmm(), removeCMMotion=False, nonbondedMethod=NoCutoff)

                # Retrieve System generated by the SMIRNOFF typing engine
                smirnoff_system = generator.get_openmm_system(molecule)

                # Compare energies and forces
                self.compare_energies(molecule, openmm_system, smirnoff_system)

                # Run some dynamics
                molecule = self.propagate_dynamics(molecule, smirnoff_system)

                # Compare energies again
                self.compare_energies(molecule, openmm_system, smirnoff_system)


    def test_partial_charges_are_none(self):
        """Test parameterizing a small molecule with `partial_charges=None` instead
        of zeros (happens frequently in OFFTK>=0.7.0)"""
        from openff.toolkit.topology import Molecule
        molecule = Molecule.from_smiles('C=O')
        molecule.generate_conformers(n_conformers=1)
        #molecule._partial_charges = None
        assert (molecule.partial_charges is None) or np.all(molecule.partial_charges / unit.elementary_charge == 0)
        # Test all supported SMIRNOFF force fields
        for small_molecule_forcefield in SMIRNOFFTemplateGenerator.INSTALLED_FORCEFIELDS:
            print(f'Testing energies for {small_molecule_forcefield}...')
            # Create a generator that knows about a few molecules
            # TODO: Should the generator also load the appropriate force field files into the ForceField object?
            generator = SMIRNOFFTemplateGenerator(molecules=[molecule], forcefield=small_molecule_forcefield)
            # Create a ForceField
            import openmm
            openmm_forcefield = openmm.app.ForceField()
            # Register the template generator
            openmm_forcefield.registerTemplateGenerator(generator.generator)
            # Create OpenMM System using OpenMM app
            from openmm.app import NoCutoff
            openmm_system = openmm_forcefield.createSystem(molecule.to_topology().to_openmm(), removeCMMotion=False, nonbondedMethod=NoCutoff)
            smirnoff_system = generator.get_openmm_system(molecule)

    def test_version(self):
        """Test version"""
        for forcefield in SMIRNOFFTemplateGenerator.INSTALLED_FORCEFIELDS:
            generator = SMIRNOFFTemplateGenerator(forcefield=forcefield)
            assert generator.forcefield == forcefield
            assert generator.smirnoff_filename.endswith(forcefield + '.offxml')
            assert os.path.exists(generator.smirnoff_filename)


class TestEspalomaTemplateGenerator(TestGAFFTemplateGenerator):
    TEMPLATE_GENERATOR = EspalomaTemplateGenerator

    def propagate_dynamics(self, molecule, system):
        """Run a few steps of dynamics to generate a perturbed configuration.

        Parameters
        ----------
        molecule : openff.toolkit.topology.Molecule
            molecule.conformers[0] is used as initial positions
        system : openmm.System
            System object for dynamics

        Returns
        -------
        new_molecule : openff.toolkit.topology.Molecule
            new_molecule.conformers[0] has updated positions

        """
        # Run some dynamics
        import openmm
        from openmm import unit
        temperature = 300 * unit.kelvin
        collision_rate = 1.0 / unit.picoseconds
        timestep = 1.0 * unit.femtoseconds
        nsteps = 100
        integrator = openmm.LangevinIntegrator(temperature, collision_rate, timestep)
        platform = openmm.Platform.getPlatformByName('Reference')
        context = openmm.Context(system, integrator, platform)
        context.setPositions(molecule.conformers[0])
        integrator.step(nsteps)
        # Copy the molecule, storing new conformer
        import copy
        new_molecule = copy.deepcopy(molecule)
        new_molecule.conformers[0] = context.getState(getPositions=True).getPositions(asNumpy=True)
        # Clean up
        del context, integrator

        return new_molecule

    def test_retrieve_forcefields(self):
        """Test a force field can be retrieved"""
        # Test loading model by specifying version number
        generator = EspalomaTemplateGenerator(forcefield='espaloma-0.2.2')
        del generator
        # Test loading model from remote URL
        url = 'https://github.com/choderalab/espaloma/releases/download/0.2.2/espaloma-0.2.2.pt'
        generator = EspalomaTemplateGenerator(forcefield=url)
        del generator
        # Test loading model from filename
        with tempfile.TemporaryDirectory() as tmpdirname:
            import urllib
            filename = os.path.join(tmpdirname, 'model.pt')
            urllib.request.urlretrieve(url, filename=filename)
            # Create a new database file
            generator = EspalomaTemplateGenerator(forcefield=filename)
            del generator

    def test_energies(self):
        """Test potential energies match between openff-toolkit and OpenMM ForceField"""
        from openff.toolkit.topology import Molecule
        from openmm import unit
        # Test all supported SMIRNOFF force fields
        for small_molecule_forcefield in EspalomaTemplateGenerator.INSTALLED_FORCEFIELDS:
            print(f'Testing energies for {small_molecule_forcefield}...')
            # Create a generator that knows about a few molecules
            # TODO: Should the generator also load the appropriate force field files into the ForceField object?
            generator = EspalomaTemplateGenerator(molecules=self.molecules, forcefield=small_molecule_forcefield)
            # Create a ForceField
            import openmm
            openmm_forcefield = openmm.app.ForceField()
            # Register the template generator
            openmm_forcefield.registerTemplateGenerator(generator.generator)
            # Parameterize some molecules
            for molecule in self.molecules:
                # Create OpenMM System using OpenMM app
                from openmm.app import NoCutoff
                openmm_system = openmm_forcefield.createSystem(molecule.to_topology().to_openmm(), removeCMMotion=False, nonbondedMethod=NoCutoff)

                # Retrieve System generated by Espaloma
                espaloma_system = generator.get_openmm_system(molecule)

                # Compare energies and forces
                self.compare_energies(molecule, openmm_system, espaloma_system)

                # Run some dynamics
                molecule = self.propagate_dynamics(molecule, espaloma_system)

                # Compare energies again
                self.compare_energies(molecule, openmm_system, espaloma_system)

    def test_partial_charges_are_none(self):
        """Test parameterizing a small molecule with `partial_charges=None` instead
        of zeros (happens frequently in OFFTK>=0.7.0)"""
        from openff.toolkit.topology import Molecule
        molecule = Molecule.from_smiles('C=O')
        molecule.generate_conformers(n_conformers=1)
        #molecule._partial_charges = None
        assert (molecule.partial_charges is None) or np.all(molecule.partial_charges / unit.elementary_charge == 0)
        # Test all supported SMIRNOFF force fields
        for small_molecule_forcefield in EspalomaTemplateGenerator.INSTALLED_FORCEFIELDS:
            print(f'Testing energies for {small_molecule_forcefield}...')
            # Create a generator that knows about a few molecules
            # TODO: Should the generator also load the appropriate force field files into the ForceField object?
            generator = EspalomaTemplateGenerator(molecules=[molecule], forcefield=small_molecule_forcefield)
            # Create a ForceField
            import openmm
            openmm_forcefield = openmm.app.ForceField()
            # Register the template generator
            openmm_forcefield.registerTemplateGenerator(generator.generator)
            # Create OpenMM System using OpenMM app
            from openmm.app import NoCutoff
            openmm_system = openmm_forcefield.createSystem(molecule.to_topology().to_openmm(), removeCMMotion=False, nonbondedMethod=NoCutoff)
            smirnoff_system = generator.get_openmm_system(molecule)<|MERGE_RESOLUTION|>--- conflicted
+++ resolved
@@ -61,11 +61,9 @@
         # DEBUG: Insert acetone perturbed from planarity as first test molecule, since it fails quickly if something is wrong
         molecule = Molecule.from_smiles('C=O')
         molecule.generate_conformers(n_conformers=1)
-<<<<<<< HEAD
-
-=======
+
         from openff.toolkit.topology.molecule import unit
->>>>>>> 29b17be2
+
         molecule.conformers[0][0,0] += 0.1*unit.angstroms
         molecules.insert(0, molecule)
         # DEBUG END
