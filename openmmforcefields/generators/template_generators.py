"""
Residue template generator for the AMBER GAFF1/2 small molecule force fields.

"""

################################################################################
# IMPORTS
################################################################################

################################################################################
# LOGGER
################################################################################

import contextlib
import logging
import os

_logger = logging.getLogger("openmmforcefields.generators.template_generators")

################################################################################
# Small molecule OpenMM ForceField template generation utilities
################################################################################

class SmallMoleculeTemplateGenerator:
    """
    Abstract base class for small molecule template generation for OpenMM ForceField.

    This class should not be used directly, but provides utility routines for
    subclasses that generate small molecule residue templates via external tools.

    Parameters
    ----------
    debug_ffxml_filename : str
        If not None, the generated ffxml file will be written to this filename.
        Default is None.
    """
    def __init__(self, molecules=None, cache=None):
        """
        Create a tempalte generator with some OpenFF toolkit molecules

        Requies the openff-toolkit toolkit: http://openforcefield.org

        Parameters
        ----------
        molecules : openff.toolkit.topology.Molecule or list, optional, default=None
            Can alternatively be an object (such as an OpenEye OEMol or RDKit Mol or SMILES string) that can be used to construct a Molecule.
            Can also be a list of Molecule objects or objects that can be used to construct a Molecule.
            If specified, these molecules will be recognized and parameterized as needed.
            The parameters will be cached in case they are encountered again the future.
        cache : str, optional, default=None
            Filename for global caching of parameters.
            If specified, parameterized molecules will be stored in a TinyDB instance as a JSON file.
        """
        # Store specified molecules
        self._molecules = dict()
        self.add_molecules(molecules)

        # Set up cache
        self._cache = cache
        self._smiles_added_to_db = set() # set of SMILES added to the database this session
        self._database_table_name = None # this must be set by subclasses for cache to function

        # Name of the force field
        self._forcefield = None # this must be set by subclasses

        # File to write ffxml to if requested
        self.debug_ffxml_filename = None

    @property
    def forcefield(self):
        """The current force field name in use"""
        return self._forcefield

    @contextlib.contextmanager
    def _open_db(self):
        """Open the cache database.
        """
        from tinydb import TinyDB
        tinydb_kwargs = { 'sort_keys' : True, 'indent' : 4, 'separators' : (',', ': ') } # for pretty-printing
        db = TinyDB(self._cache, **tinydb_kwargs)
        try:
            yield db
        finally:
            db.close()

    def add_molecules(self, molecules=None):
        """
        Add specified list of Molecule objects to cached molecules that will be recognized.

        Parameters
        ----------
        molecules : openff.toolkit.topology.Molecule or list of Molecules, optional, default=None
            Can alternatively be an object (such as an OpenEye OEMol or RDKit Mol or SMILES string) that can be used to construct a Molecule.
            Can also be a list of Molecule objects or objects that can be used to construct a Molecule.
            If specified, these molecules will be recognized and parameterized with antechamber as needed.
            The parameters will be cached in case they are encountered again the future.

        Examples
        --------

        Add some Molecules later on after the generator has been registered:

        >>> from openff.toolkit.topology import Molecule
        >>> smiles = ('c1ccccc1', 'O=Cc1ccc(O)c(OC)c1', 'CN1CCC[C@H]1c2cccnc2')
        >>> mol1, mol2, mol3 = [Molecule.from_smiles(s, allow_undefined_stereo=True) for s in smiles]
        >>> generator.add_molecules(mol1)  # doctest: +SKIP
        >>> generator.add_molecules([mol2, mol3])  # doctest: +SKIP

        """
        # Return if empty
        if not molecules:
            return

        # Ensure molecules is an iterable
        try:
            iterator = iter(molecules)
        except TypeError as te:
            molecules = [ molecules ]

        # Create copies
        # TODO: Do we need to try to construct molecules with other schemes, such as Molecule.from_smiles(), if needed?
        import copy
        molecules = [ copy.deepcopy(molecule) for molecule in molecules ]

        # Cache molecules
        self._molecules.update( { molecule.to_smiles() : molecule for molecule in molecules } )

    @staticmethod
    def _match_residue(residue, molecule_template):
        """Determine whether a residue matches a Molecule template and return a list of corresponding atoms.

        This implementation uses NetworkX for graph isomorphism determination.

        Parameters
        ----------
        residue : openmm.app.topology.Residue
            The residue to check
        molecule_template : openff.toolkit.topology.Molecule
            The Molecule template to compare it to

        Returns
        -------
        matches : dict of int : int
            matches[residue_atom_index] is the corresponding Molecule template atom index
            or None if it does not match the template

        .. todo :: Can this be replaced by an isomorphism matching call to the OpenFF toolkit?

        """
        # TODO: Speed this up by rejecting molecules that do not have the same chemical formula

        # TODO: Can this NetworkX implementation be replaced by an isomorphism
        # matching call to the OpenFF toolkit?

        import networkx as nx

        # Build list of external bonds for residue
        number_of_external_bonds = { atom : 0 for atom in residue.atoms() }
        for bond in residue.external_bonds():
            if bond[0] in number_of_external_bonds: number_of_external_bonds[bond[0]] += 1
            if bond[1] in number_of_external_bonds: number_of_external_bonds[bond[1]] += 1

        # Residue graph
        residue_graph = nx.Graph()
        for atom in residue.atoms():
            residue_graph.add_node(atom, element=atom.element.atomic_number, number_of_external_bonds=number_of_external_bonds[atom])
        for bond in residue.internal_bonds():
            residue_graph.add_edge(bond[0], bond[1])

        # Template graph
        # TODO: We can support templates with "external" bonds or atoms using attached string data in future
        # See https://docs.eyesopen.com/toolkits/python/oechemtk/OEChemClasses/OEAtomBase.html
        template_graph = nx.Graph()
        for atom_index, atom in enumerate(molecule_template.atoms):
            template_graph.add_node(atom_index, element=atom.atomic_number, number_of_external_bonds=0)
        for bond in molecule_template.bonds:
            template_graph.add_edge(bond.atom1_index, bond.atom2_index)

        # DEBUG
        #print(f'residue_graph: nodes {len(list(residue_graph.nodes))} edges {len(list(residue_graph.edges))}')
        #print(f'template_graph: nodes {len(list(template_graph.nodes))} edges {len(list(template_graph.edges))}')

        # Determine graph isomorphism
        from networkx.algorithms import isomorphism
        def node_match(n1, n2):
            """Return True of nodes match, and False if not"""
            return (n1['element']==n2['element']) and (n1['number_of_external_bonds']==n2['number_of_external_bonds'])
        graph_matcher = isomorphism.GraphMatcher(residue_graph, template_graph, node_match=node_match)
        if graph_matcher.is_isomorphic() == False:
            return None

        # Translate to local residue atom indices
        # TODO: This can be simplified because molecule_template uses atom index as key
        atom_index_within_residue = { atom : index for (index, atom) in enumerate(residue.atoms()) }
        atom_index_within_template = { index : index for (index, atom) in enumerate(molecule_template.atoms) }
        matches = { atom_index_within_residue[residue_atom] : atom_index_within_template[template_atom] for (residue_atom, template_atom) in graph_matcher.mapping.items() }

        return matches

    def _molecule_has_user_charges(self, molecule):
        """
        Return True if molecule has user charges, False if otherwise.

        This method checks to see if all charges are approximately zero.

        Parameters
        ----------
        molecule : openff.toolkit.topology.Molecule
            The Molecule object to check for user charges

        Returns
        -------
        result : bool
            True if molecule charges are all (close to) zero, False otherwise

        .. todo ::

           Replace this with an API call to Molecule once added:
           https://github.com/openforcefield/openff-toolkit/issues/488

        """
        import numpy as np
        from openff.units.openmm import ensure_quantity

        if molecule.partial_charges is None:
            return False

        if np.allclose(
            ensure_quantity(molecule.partial_charges, "openff").m,
            np.zeros([molecule.n_atoms]),
        ):
            return False

        return True

    def _generate_unique_atom_names(self, molecule):
        """
        Generate unique atom names

        Parameters
        ----------
        molecule : openff.toolkit.topology.Molecule
            The molecule whose atom names are to be modified in-place
        """
        from collections import defaultdict

        # OpenFF Toolkit v0.11.0 removed Atom.element and replced it with Atom.symbol, etc.
        uses_old_api = hasattr(molecule.atoms[0], "element")

        element_counts = defaultdict(int)
        for atom in molecule.atoms:
            symbol = atom.element.symbol if uses_old_api else atom.symbol
            element_counts[symbol] += 1
            atom.name = symbol + str(element_counts[symbol])

    def generator(self, forcefield, residue):
        """
        Residue template generator method to register with openmm.app.ForceField

        Parameters
        ----------
        forcefield : openmm.app.ForceField
            The ForceField object to which residue templates and/or parameters are to be added.
        residue : openmm.app.Topology.Residue
            The residue topology for which a template is to be generated.

        Returns
        -------
        success : bool
            If the generator is able to successfully parameterize the residue, `True` is returned.
            If the generator cannot parameterize the residue, it should return `False` and not modify `forcefield`.

        """
        if self._database_table_name is None:
            raise NotImplementedError('SmallMoleculeTemplateGenerator is an abstract base class and cannot be used directly.')

        from io import StringIO

        # TODO: Refactor to reduce code duplication

        _logger.info(f'Requested to generate parameters for residue {residue}')

        # If a database is specified, check against molecules in the database
        if self._cache is not None:
            with self._open_db() as db:
                table = db.table(self._database_table_name)
                for entry in table:
                    # Skip any molecules we've added to the database this session
                    if entry['smiles'] in self._smiles_added_to_db:
                        continue

                    # See if the template matches
                    from openff.toolkit.topology import Molecule
                    molecule_template = Molecule.from_smiles(entry['smiles'], allow_undefined_stereo=True)
                    _logger.debug(f"Checking against {entry['smiles']}")
                    if self._match_residue(residue, molecule_template):
                        ffxml_contents = entry['ffxml']

                        # Write to debug file if requested
                        if self.debug_ffxml_filename is not None:
                            with open(self.debug_ffxml_filename, 'w') as outfile:
                                _logger.debug(f'writing ffxml to {self.debug_ffxml_filename}')
                                outfile.write(ffxml_contents)

                        # Add parameters and residue template for this residue
                        forcefield.loadFile(StringIO(ffxml_contents))
                        # Signal success
                        return True

        # Check against the molecules we know about
        for smiles, molecule in self._molecules.items():
            # See if the template matches
            if self._match_residue(residue, molecule):
                # Generate template and parameters.
                ffxml_contents = self.generate_residue_template(molecule)

                # Write to debug file if requested
                if self.debug_ffxml_filename is not None:
                    with open(self.debug_ffxml_filename, 'w') as outfile:
                        _logger.debug(f'writing ffxml to {self.debug_ffxml_filename}')
                        outfile.write(ffxml_contents)

                # Add the parameters and residue definition
                forcefield.loadFile(StringIO(ffxml_contents))
                # If a cache is specified, add this molecule
                if self._cache is not None:
                    with self._open_db() as db:
                        table = db.table(self._database_table_name)
                        _logger.debug(f'Writing residue template for {smiles} to cache {self._cache}')
                        record = {'smiles' : smiles, 'ffxml' : ffxml_contents}
                        # Add the IUPAC name for convenience if we can
                        try:
                            record['iupac'] = molecule.to_iupac()
                        except Exception as e:
                            pass
                        # Store the record
                        table.insert(record)
                        self._smiles_added_to_db.add(smiles)

                # Signal success
                return True

        # Report that we have failed to parameterize the residue
        _logger.warning(f'Did not recognize residue {residue.name}; did you forget to call .add_molecules() to add it?')
        return False

################################################################################
# GAFF-specific OpenMM ForceField template generation utilities
################################################################################

class GAFFTemplateGenerator(SmallMoleculeTemplateGenerator):
    """
    OpenMM ForceField residue template generator for GAFF/AM1-BCC using pre-cached OpenFF toolkit molecules.

    One template generator can be registered in multiple OpenMM ForceField objects.

    Examples
    --------

    Create a template generator for GAFF for a single Molecule and register it with ForceField:

    >>> # Define a Molecule using the OpenFF Molecule object
    >>> from openff.toolkit.topology import Molecule
    >>> molecule = Molecule.from_smiles('c1ccccc1')
    >>> # Create the GAFF template generator
    >>> from openmmforcefields.generators import GAFFTemplateGenerator
    >>> template_generator = GAFFTemplateGenerator(molecules=molecule)
    >>> # Create an OpenMM ForceField
    >>> from openmm.app import ForceField
    >>> amber_forcefields = ['amber/protein.ff14SB.xml', 'amber/tip3p_standard.xml', 'amber/tip3p_HFE_multivalent.xml']
    >>> forcefield = ForceField(*amber_forcefields)
    >>> # Register the template generator
    >>> forcefield.registerTemplateGenerator(template_generator.generator)

    Create a template generator for a specific GAFF version and register multiple molecules:

    >>> molecule1 = Molecule.from_smiles('c1ccccc1')
    >>> molecule2 = Molecule.from_smiles('CCO')
    >>> template_generator = GAFFTemplateGenerator(molecules=[molecule1, molecule2], forcefield='gaff-2.11')

    You can also add some Molecules later on after the generator has been registered:

    >>> template_generator.add_molecules(molecule)
    >>> template_generator.add_molecules([molecule1, molecule2])

    You can optionally create or use a tiny database cache of pre-parameterized molecules:

    >>> template_generator = GAFFTemplateGenerator(cache='gaff-molecules.json')

    Newly parameterized molecules will be written to the cache, saving time next time!

    You can see which force fields are supported with

    >>> template_generator.INSTALLED_FORCEFIELDS
    ['gaff-1.4', 'gaff-1.8', 'gaff-1.81', 'gaff-2.1', 'gaff-2.11']

    """
    INSTALLED_FORCEFIELDS = ['gaff-1.4', 'gaff-1.8', 'gaff-1.81', 'gaff-2.1', 'gaff-2.11']

    def __init__(self, molecules=None, forcefield=None, cache=None):
        """
        Create a GAFFTemplateGenerator with some OpenFF toolkit molecules

        Requies the OpenFF toolkit: http://openforcefield.org

        Parameters
        ----------
        molecules : openff.toolkit.topology.Molecule or list, optional, default=None
            Can alternatively be an object (such as an OpenEye OEMol or RDKit Mol or SMILES string) that can be used to construct a Molecule.
            Can also be a list of Molecule objects or objects that can be used to construct a Molecule.
            If specified, these molecules will be recognized and parameterized with antechamber as needed.
            The parameters will be cached in case they are encountered again the future.
        cache : str, optional, default=None
            Filename for global caching of parameters.
            If specified, parameterized molecules will be stored in a TinyDB instance as a JSON file.
        forcefield : str, optional, default=None
            GAFF force field to use, one of ['gaff-1.4', 'gaff-1.8', 'gaff-1.81', 'gaff-2.1', 'gaff-2.11']
            If not specified, the latest GAFF supported version is used.
            GAFFTemplateGenerator.INSTALLED_FORCEFIELDS contains a complete up-to-date list of supported force fields.

        Examples
        --------

        Create a GAFF template generator for a single molecule (benzene, created from SMILES) and register it with ForceField:

        >>> from openff.toolkit.topology import Molecule
        >>> molecule = Molecule.from_smiles('c1ccccc1')
        >>> from openmmforcefields.generators import GAFFTemplateGenerator
        >>> gaff = GAFFTemplateGenerator(molecules=molecule)
        >>> from openmm.app import ForceField
        >>> amber_forcefields = ['amber/protein.ff14SB.xml', 'amber/tip3p_standard.xml', 'amber/tip3p_HFE_multivalent.xml']
        >>> forcefield = ForceField(*amber_forcefields)
        >>> forcefield.registerTemplateGenerator(gaff)

        The latest GAFF version is used if none is specified.
        You can check which GAFF version is in use with

        >>> gaff.forcefield
        'gaff-2.11'

        Create a template generator for a specific GAFF version for multiple molecules read from an SDF file:

        >>> molecules = Molecule.from_file('molecules.sdf')  # doctest: +SKIP
        >>> gaff = GAFFTemplateGenerator(molecules=molecules, forcefield='gaff-2.11')  # doctest: +SKIP

        You can also add molecules later on after the generator has been registered:

        >>> molecule = Molecule.from_smiles("CCO")
        >>> gaff.add_molecules(molecule)

        >>> molecule1, molecule2 = [Molecule.from_smiles(smiles) for smiles in ["CC", "c1ccccc1"]]
        >>> gaff.add_molecules([molecule1, molecule2])

        To check which GAFF versions are supported, check the `INSTALLED_FORCEFIELDS` attribute:

        >>> print(GAFFTemplateGenerator.INSTALLED_FORCEFIELDS)
        ['gaff-1.4', 'gaff-1.8', 'gaff-1.81', 'gaff-2.1', 'gaff-2.11']

        You can optionally create or use a tiny database cache of pre-parameterized molecules:

        >>> gaff = GAFFTemplateGenerator(cache='gaff-molecules.json', forcefield='gaff-2.11')

        Newly parameterized molecules will be written to the cache, saving time next time!
        """
        # Initialize molecules and cache
        super().__init__(molecules=molecules, cache=cache)

        # Use latest supported GAFF version if none is specified
        if forcefield is None:
            forcefield = self.INSTALLED_FORCEFIELDS[-1]

        # Ensure a valid GAFF version is specified
        if not forcefield in self.INSTALLED_FORCEFIELDS:
            raise ValueError(f"Specified 'forcefield' ({forcefield}) must be one of {self.INSTALLED_FORCEFIELDS}")

        # Store user-specified GAFF version
        self._forcefield = forcefield
        import re
        result = re.match(r'^gaff-(?P<major_version>\d+)\.(?P<minor_version>\d+)$', forcefield)
        if result is None:
            msg = "'forcefield' must be of form 'gaff-X.Y', where X and Y denote major and minor version\n"
            msg += f"Provided 'forcefield' argument was '{forcefield}'\n"
            msg += f"Supported values are: {self.INSTALLED_FORCEFIELDS}"
            raise ValueError(msg)
        self._gaff_major_version = result['major_version']
        self._gaff_minor_version = result['minor_version']
        self._gaff_version = f'{self._gaff_major_version}.{self._gaff_minor_version}'

        # Track parameters by GAFF version string
        # TODO: Use file hash instead of name?
        import os
        self._database_table_name = os.path.basename(forcefield)

        # Track which OpenMM ForceField objects have loaded the relevant GAFF parameters
        self._gaff_parameters_loaded = dict()

    @property
    def gaff_version(self):
        """The current GAFF version in use"""
        return self._gaff_major_version + '.' + self._gaff_minor_version

    @property
    def gaff_major_version(self):
        """The current GAFF major version in use"""
        return self._gaff_major_version

    @property
    def gaff_minor_version(self):
        """The current GAFF minor version in use"""
        return self._gaff_minor_version

    @property
    def gaff_dat_filename(self):
        """File path to the GAFF .dat AMBER force field file"""
        from pkg_resources import resource_filename
        filename = resource_filename('openmmforcefields', os.path.join('ffxml', 'amber', 'gaff', 'dat', f'{self._forcefield}.dat'))
        return filename

    @property
    def gaff_xml_filename(self):
        """File path to the GAFF .ffxml OpenMM force field file"""
        from pkg_resources import resource_filename
        filename = resource_filename('openmmforcefields', os.path.join('ffxml', 'amber', 'gaff', 'ffxml', f'{self._forcefield}.xml'))
        return filename

    def generator(self, forcefield, residue):
        """
        Residue template generator method to register with openmm.app.ForceField

        Parameters
        ----------
        forcefield : openmm.app.ForceField
            The ForceField object to which residue templates and/or parameters are to be added.
        residue : openmm.app.Topology.Residue
            The residue topology for which a template is to be generated.

        Returns
        -------
        success : bool
            If the generator is able to successfully parameterize the residue, `True` is returned.
            If the generator cannot parameterize the residue, it should return `False` and not modify `forcefield`.

        """
        # Load the GAFF parameters if we haven't done so already for this force field
        if not forcefield in self._gaff_parameters_loaded:
            # Instruct the ForceField to load the GAFF parameters
            forcefield.loadFile(self.gaff_xml_filename)
            # Note that we've loaded the GAFF parameters
            self._gaff_parameters_loaded[forcefield] = True

        return super().generator(forcefield, residue)

    def generate_residue_template(self, molecule, residue_atoms=None):
        """
        Generate a residue template and additional parameters for the specified Molecule.

        Parameters
        ----------
        molecules : openff.toolkit.topology.Molecule or list of Molecules, optional, default=None
            Can alternatively be an object (such as an OpenEye OEMol or RDKit Mol or SMILES string) that can be used to construct a Molecule.
            Can also be a list of Molecule objects or objects that can be used to construct a Molecule.
            If specified, these molecules will be recognized and parameterized with antechamber as needed.
            The parameters will be cached in case they are encountered again the future.
        residue_atoms : list of openff.toolkit.topology.Atom, optional, default=None
            If specified, the subset of atoms to use in constructing a residue template

        Returns
        -------
        ffxml_contents : str
            Contents of ForceField `ffxml` file containing additional parameters and residue template.

        Notes
        -----

        * The residue template will be named after the SMILES of the molecule.
        * This method preserves stereochemistry during AM1-BCC charge parameterization.
        * Atom names in molecules will be assigned Tripos atom names if any are blank or not unique.

        """
        import numpy as np
        from openff.units import unit
        from openff.units.openmm import ensure_quantity

        uses_old_api = hasattr(molecule.atoms[0], "element")

        if uses_old_api:
            unit_solution = "openmm"
        else:
            unit_solution = "openff"

        # Use the canonical isomeric SMILES to uniquely name the template
        smiles = molecule.to_smiles()
        _logger.info(f'Generating a residue template for {smiles} using {self._forcefield}')

        # Generate unique atom names
        self._generate_unique_atom_names(molecule)

        # Compute net formal charge
        net_charge = molecule.total_charge

        _logger.debug(f'Total charge is {net_charge}')

        # Compute partial charges if required
        if self._molecule_has_user_charges(molecule):
            _logger.debug(f'Using user-provided charges because partial charges are nonzero...')
        else:
            _logger.debug(f'Computing AM1-BCC charges...')
            # NOTE: generate_conformers seems to be required for some molecules
            # https://github.com/openforcefield/openff-toolkit/issues/492
            molecule.generate_conformers(n_conformers=10)
            molecule.assign_partial_charges(partial_charge_method='am1bcc')

        # Geneate a single conformation
        _logger.debug(f'Generating a conformer...')
        molecule.generate_conformers(n_conformers=1)

        # Create temporary directory for running antechamber
        import os
        import tempfile
        tmpdir = tempfile.mkdtemp()
        prefix = 'molecule'
        input_sdf_filename = os.path.join(tmpdir, prefix + '.sdf')
        gaff_mol2_filename = os.path.join(tmpdir, prefix + '.gaff.mol2')
        frcmod_filename = os.path.join(tmpdir, prefix + '.frcmod')

        # Write MDL SDF file for input into antechamber
        molecule.to_file(input_sdf_filename, file_format='sdf')

        # Parameterize the molecule with antechamber (without charging)
        _logger.debug(f'Running antechamber...')
        self._run_antechamber(molecule_filename=input_sdf_filename, input_format='mdl',
                gaff_mol2_filename=gaff_mol2_filename, frcmod_filename=frcmod_filename)

        # Read the resulting GAFF mol2 file atom types
        _logger.debug(f'Reading GAFF atom types...')
        self._read_gaff_atom_types_from_mol2(gaff_mol2_filename, molecule)

        # If residue_atoms = None, add all atoms to the residues
        if residue_atoms == None:
            residue_atoms = [ atom for atom in molecule.atoms ]

        # Modify partial charges so that charge on residue atoms is integral
        # TODO: This may require some modification to correctly handle API changes
        #       when OpenFF toolkit makes charge quantities consistently unit-bearing
        #       or pure numbers.
        _logger.debug(f'Fixing partial charges...')
        _logger.debug(f'{molecule.partial_charges}')
        residue_charge = ensure_quantity(0.0 * unit.elementary_charge, unit_solution)
        total_charge = molecule.partial_charges.sum()

        sum_of_absolute_charge = np.sum(np.abs(molecule.partial_charges))

        if uses_old_api:
            from openmm import unit as openmm_unit

            redistribute = sum_of_absolute_charge > 0.0

            sum_of_absolute_charge = openmm_unit.Quantity(
                sum_of_absolute_charge,
                openmm_unit.elementary_charge,
            )
        else:
            redistribute = sum_of_absolute_charge.m > 0.0

        charge_deficit = net_charge - total_charge

        if redistribute:
            # Redistribute excess charge proportionally to absolute charge
            molecule.partial_charges = molecule.partial_charges + charge_deficit * abs(molecule.partial_charges) / sum_of_absolute_charge
        _logger.debug(f'{molecule.partial_charges}')

        # Generate additional parameters if needed
        # TODO: Do we have to make sure that we don't duplicate existing parameters already loaded in the forcefield?
        _logger.debug(f'Creating ffxml contents for additional parameters...')
        from inspect import (
            signature,  # use introspection to support multiple parmed versions
        )
        from io import StringIO
        leaprc = StringIO('parm = loadamberparams %s' % frcmod_filename)
        import parmed
        params = parmed.amber.AmberParameterSet.from_leaprc(leaprc)
        kwargs = {}
        if 'remediate_residues' in signature(parmed.openmm.OpenMMParameterSet.from_parameterset).parameters:
            kwargs['remediate_residues'] = False
        params = parmed.openmm.OpenMMParameterSet.from_parameterset(params, **kwargs)
        ffxml = StringIO()
        kwargs = {}
        if 'write_unused' in signature(params.write).parameters:
            kwargs['write_unused'] = True
        params.write(ffxml, **kwargs)
        ffxml_contents = ffxml.getvalue()

        # Create the residue template
        _logger.debug(f'Creating residue template...')
        from lxml import etree
        root = etree.fromstring(ffxml_contents)
        # Create residue definitions
        residues = etree.SubElement(root, "Residues")
        residue = etree.SubElement(residues, "Residue", name=smiles)
        for atom in molecule.atoms:

            if uses_old_api:
                charge_string =str(
                    atom.partial_charge.value_in_unit(openmm_unit.elementary_charge)
                )
            else:
                charge_string = str(
                    atom.partial_charge.m_as(unit.elementary_charge)
                )

            atom = etree.SubElement(
                residue,
                "Atom",
                name=atom.name,
                type=atom.gaff_type,
                charge=charge_string,
            )

        for bond in molecule.bonds:
            if (bond.atom1 in residue_atoms) and (bond.atom2 in residue_atoms):
                bond = etree.SubElement(residue, "Bond", atomName1=bond.atom1.name, atomName2=bond.atom2.name)
            elif (bond.atom1 in residue_atoms) and (bond.atom2 not in residue_atoms):
                bond = etree.SubElement(residue, "ExternalBond", atomName=bond.atom1.name)
            elif (bond.atom1 not in residue_atoms) and (bond.atom2 in residue_atoms):
                bond = etree.SubElement(residue, "ExternalBond", atomName=bond.atom2.name)
        # Render XML into string and append to parameters
        ffxml_contents = etree.tostring(root, pretty_print=True, encoding='unicode')
        _logger.debug(f'ffxml creation complete.')

        return ffxml_contents

    def _run_antechamber(self, molecule_filename, input_format='sdf',
                         gaff_mol2_filename=None, frcmod_filename=None, verbosity=0):
        """Run AmberTools antechamber and parmchk2 to create GAFF mol2 and frcmod files.

        Parameters
        ----------
        molecule_filename : str
            The molecule to be parameterized.
        input_format : str
            antechamber input format for molecule_filename
        gaff_mol2_filename : str, optional, default=None
            Name of GAFF mol2 filename to output.  If None, uses local directory
            and molecule_name
        frcmod_filename : str, optional, default=None
            Name of GAFF frcmod filename to output.  If None, uses local directory
            and molecule_name
        input_format : str, optional, default='mol2'
            Format specifier for input file to pass to antechamber.
        verbosity : int, default=0
            Verbosity for antechamber

        Returns
        -------
        gaff_mol2_filename : str
            GAFF format mol2 filename produced by antechamber containing GAFF 1/2 atom types
        frcmod_filename : str
            Amber frcmod file containing additional parameters for the molecule not found in corresponding gaff.dat
        """
        if gaff_mol2_filename is None:
            gaff_mol2_filename = 'molecule.gaff.mol2'
        if frcmod_filename is None:
            frcmod_filename = 'molecule.frcmod'

        # Build absolute paths for input and output files
        import os
        molecule_filename = os.path.abspath( molecule_filename )
        gaff_mol2_filename = os.path.abspath( gaff_mol2_filename )
        frcmod_filename = os.path.abspath( frcmod_filename )

        def read_file_contents(filename):
            infile = open(filename)
            contents = infile.read()
            infile.close()
            return contents

        # Use temporary directory context to do this to avoid issues with spaces in filenames, etc.
        import subprocess
        import tempfile
        with tempfile.TemporaryDirectory() as tmpdir:
            cwd = os.getcwd()
            os.chdir(tmpdir)

            local_input_filename = 'in.' + input_format
            import shutil
            shutil.copy(molecule_filename, local_input_filename)

            # Determine whether antechamber supports -dr [yes/no] option
            cmd = f'antechamber -h | grep dr'
            supports_acdoctor = False
            if ('acdoctor' in subprocess.getoutput(cmd)):
                supports_acdoctor = True

            if (self._gaff_major_version == '1'):
                atom_type = 'gaff'
            elif (self._gaff_major_version == '2'):
                atom_type = 'gaff2'
            else:
                raise ValueError(f'gaff major version {self._gaff_major_version} unknown')

            # Run antechamber without charging (which is done separately)
            cmd = f'antechamber -i {local_input_filename} -fi {input_format} -o out.mol2 -fo mol2 -s {verbosity} -at {atom_type}'
            if supports_acdoctor:
                cmd += ' -dr ' + ('yes' if verbosity else 'no')

            _logger.debug(cmd)
            output = subprocess.getoutput(cmd)
            import os
            if not os.path.exists('out.mol2'):
                msg  = "antechamber failed to produce output mol2 file\n"
                msg += "command: %s\n" % cmd
                msg += "output:\n"
                msg += 8 * "----------" + '\n'
                msg += output
                msg += 8 * "----------" + '\n'
                msg += "input:\n"
                msg += 8 * "----------" + '\n'
                msg += read_file_contents(local_input_filename)
                msg += 8 * "----------" + '\n'
                # TODO: Run antechamber again with acdoctor mode on (-dr yes) to get more debug info, if supported
                os.chdir(cwd)
                raise Exception(msg)
            _logger.debug(output)

            # Run parmchk.
            shutil.copy(self.gaff_dat_filename, 'gaff.dat')
            cmd = f"parmchk2 -i out.mol2 -f mol2 -p gaff.dat -o out.frcmod -s {self._gaff_major_version}"
            _logger.debug(cmd)
            output = subprocess.getoutput(cmd)
            if not os.path.exists('out.frcmod'):
                msg  = "parmchk2 failed to produce output frcmod file\n"
                msg += "command: %s\n" % cmd
                msg += "output:\n"
                msg += 8 * "----------" + '\n'
                msg += output
                msg += 8 * "----------" + '\n'
                msg += "input mol2:\n"
                msg += 8 * "----------" + '\n'
                msg += read_file_contents('out.mol2')
                msg += 8 * "----------" + '\n'
                os.chdir(cwd)
                raise Exception(msg)
            _logger.debug(output)
            self._check_for_errors(output)

            # Copy back
            shutil.copy( 'out.mol2', gaff_mol2_filename )
            shutil.copy( 'out.frcmod', frcmod_filename )

            os.chdir(cwd)

        return gaff_mol2_filename, frcmod_filename

    def _read_gaff_atom_types_from_mol2(self, gaff_mol2_filename, molecule):
        """
        Read the GAFF atom types specified in an antechamber-generated mol2 file into atom.gaff_type in the specified Molecule

        Parameters
        ----------
        gaff_mol2_filename : str
            The antechamber-generated mol2 file containing GAFF/GAFF2 atom types
        molecule : Molecule
            The Molecule to receive atom types
            The Atom objects within the molecule will have a ``gaff_type`` field added containing the GAFF atom type as a string
        """
        # Read the resulting GAFF mol2 file atom types
        #       1 C1           1.8850    -1.0360    -0.1120 ca         1 MOL       0.000000
        # 012345678901234567890123456789012345678901234567890123456789012345678901234567890
        # 0         1         2         3         4         5         6         7         8
        with open(gaff_mol2_filename) as infile:
            line = infile.readline()
            # Seek to ATOM block
            while line:
                if line.strip() == '@<TRIPOS>ATOM':
                    break
                line = infile.readline()
            # Read GAFF atom types
            for index, atom in enumerate(molecule.atoms):
                line = infile.readline()
                atom.gaff_type = line[50:58].strip()

        return

    def _check_for_errors(self, outputtext, other_errors=None, ignore_errors=None):
        """Check AMBER package output for the string 'ERROR' (upper or lowercase) and (optionally) specified other strings and raise an exception if it is found (to avoid silent failures which might be noted to log but otherwise ignored).

        Parameters
        ----------
        outputtext : str
            String listing output text from an (AMBER) command which should be checked for errors.
        other_errors : list(str), default None
            If specified, provide strings for other errors which will be chcked for, such as "improper number of arguments", etc.
        ignore_errors: list(str), default None
            If specified, AMBER output lines containing errors but also containing any of the specified strings will be ignored (because, for example, AMBER issues an "ERROR" for non-integer charges in some cases when only a warning is needed).

        Notes
        -----
        If error(s) are found, raise a RuntimeError and attept to print the appropriate errors from the processed text.

        """

        lines = outputtext.split('\n')
        error_lines = []
        for line in lines:
            if 'ERROR' in line.upper():
                error_lines.append( line )
            if not other_errors == None:
                for err in other_errors:
                    if err.upper() in line.upper():
                        error_lines.append( line )

        if not ignore_errors == None and len(error_lines)>0:
            new_error_lines = []
            for ign in ignore_errors:
                ignore = False
                for err in error_lines:
                    if ign in err:
                        ignore = True
                if not ignore:
                    new_error_lines.append( err )
            error_lines = new_error_lines

        if len(error_lines) > 0:
            _logger.warning("Unexpected errors encountered running AMBER tool. Offending output:")
            for line in error_lines:
                _logger.warning(line)
            raise(RuntimeError("Error encountered running AMBER tool. Exiting."))

        return

################################################################################
# MixIn for force field template generators that produce OpenMM System objects
################################################################################

class OpenMMSystemMixin:
    """
    """
    def clear_system_cache(self):
        """Initialize the OpenMM System cache
        """
        self._system_cache = dict()

    def cache_system(self, smiles, system):
        """Transiently cache a copy of the OpenMM System object

        Parameters
        ----------
        smiles : str
            The SMILES corresponding to the System object
        system : openmm.System
            The OpenMM System to cache
        """
        self._system_cache[smiles] = system

    def get_openmm_system(self, molecule):
        """Retrieve the OpenMM System object generated for a particular molecule for testing/validation.

        Parameters
        ----------
        molecule : openff.toolkit.topology.Molecule
            The Molecule object

        Returns
        -------
        system : openmm.System or None
            If the Molecule object has already been parameterized by this instance, this molecule is returned.
            Otherwise, None is returned.
        """
        smiles = molecule.to_smiles()
        if smiles in self._system_cache:
            return self._system_cache[smiles]
        else:
            return None

    def convert_system_to_ffxml(self, molecule, system, improper_atom_ordering='smirnoff'):
        """Convert OpenMM System object to molecule-specific OpenMM ffxml

        Parameters
        ----------
        molecule : openff.toolkit.topology.Molecule
            The Molecule to be converted
        system : openmm.System
            The System corresponding to molecule
        improper_atom_ordering : str, optional, default='smirnoff'
            OpenMM openmm.app.ForceField improper atom ordering scheme to use

        Returns
        -------
        ffxml_contents : str
            The OpenMM ffxml contents for the given molecule.
        """
        # OpenFF Toolkit v0.11.0 removed Atom.element and replced it with Atom.symbol, etc.
        uses_old_api = hasattr(molecule.atoms[0], "element")

        # Generate OpenMM ffxml definition for this molecule
        from lxml import etree
        root = etree.Element("ForceField")

        def as_attrib(quantity):
            """Format openff.units.Quantity or openmm.unit.Quantity as XML attribute."""
            import openff.units

            if isinstance(quantity, str):
                return quantity
            elif isinstance(quantity, (float, int)):
                return str(quantity)
            elif isinstance(quantity, openff.units.Quantity):
                # TODO: Match behavior of Quantity.value_in_unit_system
                return str(quantity.m)
            else:
                from openmm.unit import Quantity as OpenMMQuantity
                if isinstance(quantity, OpenMMQuantity):
                    from openmm import unit
                    return str(quantity.value_in_unit_system(unit.md_unit_system))
                else:
                    raise ValueError(f"Found unexpected type {type(quantity)}.")

        # Append unique type names to atoms
        smiles = molecule.to_smiles()
        for index, atom in enumerate(molecule.atoms):
            setattr(atom, 'typename', f'{smiles}${atom.name}#{index}')

        # Generate atom types
        atom_types = etree.SubElement(root, "AtomTypes")
        for atom_index, atom in enumerate(molecule.atoms):
            # Create a new atom type for each atom in the molecule
            paricle_indices = [atom_index]
            element_symbol = atom.element.symbol if uses_old_api else atom.symbol
            atom_type = etree.SubElement(atom_types, "Type", name=atom.typename,
                element=element_symbol, mass=as_attrib(atom.mass))
            atom_type.set('class', atom.typename) # 'class' is a reserved Python keyword, so use alternative API

        # Compile forces into a dict
        forces = dict()
        for force in system.getForces():
            force_name = force.__class__.__name__
            if force_name in forces:
                raise Exception("Two instances of force {force_name} appear in System")
            forces[force_name] = force

        def classes(atom_indices):
            """Build a dict of 'class#=typename' for use in creating XML tags for forces.

            Parameters
            ----------
            atom_indices : list of int
                Particle indices for molecule.atoms

            Returns
            -------
            classmap : dict of str : str
                Dict of format { 'class1' : typename1, ... }
            """
            return { f'class{class_index+1}' : molecule.atoms[atom_index].typename for class_index,atom_index in enumerate(atom_indices) }

        # Lennard-Jones
        # TODO: Get coulomb14scale and lj14scale from SMIRNOFF ForceField object,
        # though this must match the original AMBER values
        nonbonded_types = etree.SubElement(root, "NonbondedForce", coulomb14scale="0.833333", lj14scale="0.5")
        etree.SubElement(nonbonded_types, "UseAttributeFromResidue", name="charge")
        for atom_index in range(forces['NonbondedForce'].getNumParticles()):
            charge, sigma, epsilon = forces['NonbondedForce'].getParticleParameters(atom_index)
            nonbonded_type = etree.SubElement(nonbonded_types, "Atom",
                sigma=as_attrib(sigma), epsilon=as_attrib(epsilon))
            nonbonded_type.set('class', molecule.atoms[atom_index].typename) # 'class' is a reserved Python keyword, so use alternative API

        # Bonds
        bond_types = etree.SubElement(root, "HarmonicBondForce")
        atom_indices = [-1]*2
        for bond_index in range(forces['HarmonicBondForce'].getNumBonds()):
            atom_indices[0], atom_indices[1], length, k = forces['HarmonicBondForce'].getBondParameters(bond_index)
            bond_type = etree.SubElement(bond_types, "Bond", **classes(atom_indices),
                length=as_attrib(length), k=as_attrib(k))

        # Angles
        angle_types = etree.SubElement(root, "HarmonicAngleForce")
        atom_indices = [-1]*3
        for angle_index in range(forces['HarmonicAngleForce'].getNumAngles()):
            atom_indices[0], atom_indices[1], atom_indices[2], angle, k = forces['HarmonicAngleForce'].getAngleParameters(angle_index)
            angle_type = etree.SubElement(angle_types, "Angle", **classes(atom_indices),
                angle=as_attrib(angle), k=as_attrib(k))

        # Torsions
        def torsion_tag(atom_indices):
            """Return 'Proper' or 'Improper' depending on torsion type"""
            atoms = [ molecule.atoms[atom_index] for atom_index in atom_indices ]
            # TODO: Check to make sure all atoms are in fact atoms and not virtual sites
            if atoms[0].is_bonded_to(atoms[1]) and atoms[1].is_bonded_to(atoms[2]) and atoms[2].is_bonded_to(atoms[3]):
                return "Proper"
            else:
                return "Improper"

        # Collect torsions
        torsions = dict()
        for torsion_index in range(forces['PeriodicTorsionForce'].getNumTorsions()):
            atom_indices = [-1]*4
            atom_indices[0], atom_indices[1], atom_indices[2], atom_indices[3], periodicity, phase, k = forces['PeriodicTorsionForce'].getTorsionParameters(torsion_index)
            atom_indices = tuple(atom_indices)
            if atom_indices in torsions.keys():
                torsions[atom_indices].append( (periodicity, phase, k) )
            else:
                torsions[atom_indices] = [ (periodicity, phase, k) ]

        # Create torsion definitions
        torsion_types = etree.SubElement(root, "PeriodicTorsionForce", ordering='smirnoff')
        for atom_indices in torsions.keys():
            params = dict() # build parameter dictionary
            nterms = len(torsions[atom_indices])
            for term in range(nterms):
                periodicity, phase, k = torsions[atom_indices][term]
                params[f'periodicity{term+1}'] = as_attrib(periodicity)
                params[f'phase{term+1}'] = as_attrib(phase)
                params[f'k{term+1}'] = as_attrib(k)
            torsion_type = etree.SubElement(torsion_types, torsion_tag(atom_indices), **classes(atom_indices), **params)

        # TODO: Handle virtual sites
        virtual_sites = [ atom_index for atom_index in range(system.getNumParticles()) if system.isVirtualSite(atom_index) ]
        if len(virtual_sites) > 0:
            raise Exception('Virtual sites are not yet supported')

        # Create residue definitions
        # TODO: Handle non-Atom atoms too (virtual sites)
        residues = etree.SubElement(root, "Residues")
        residue = etree.SubElement(residues, "Residue", name=smiles)
        for atom_index, atom in enumerate(molecule.atoms):
            charge, sigma, epsilon = forces['NonbondedForce'].getParticleParameters(atom_index)
            atom = etree.SubElement(residue, "Atom", name=atom.name, type=atom.typename, charge=as_attrib(charge))
        for bond in molecule.bonds:
            bond = etree.SubElement(residue, "Bond", atomName1=bond.atom1.name, atomName2=bond.atom2.name)

        # Render XML into string
        ffxml_contents = etree.tostring(root, pretty_print=True, encoding='unicode')

        #_logger.debug(f'{ffxml_contents}') # DEBUG

        return ffxml_contents

################################################################################
# Open Force Field Initiative SMIRNOFF specific OpenMM ForceField template generation utilities
################################################################################

class ClassProperty(property):
    def __get__(self, cls, owner):
        return self.fget.__get__(None, owner)()

class SMIRNOFFTemplateGenerator(SmallMoleculeTemplateGenerator,OpenMMSystemMixin):
    """
    OpenMM ForceField residue template generator for Open Force Field Initiative SMIRNOFF
    force fields using pre-cached OpenFF toolkit molecules.

    Open Force Field Initiative: http://openforcefield.org
    SMIRNOFF force field specification: https://open-forcefield-toolkit.readthedocs.io/en/latest/smirnoff.html

    Examples
    --------

    Create a template generator for a single Molecule using the latest Open Force Field Initiative
    small molecule force field and register it with ForceField:

    >>> # Define a Molecule using the OpenFF Molecule object
    >>> from openff.toolkit.topology import Molecule
    >>> molecule = Molecule.from_smiles('c1ccccc1')
    >>> # Create the SMIRNOFF template generator
    >>> from openmmforcefields.generators import SMIRNOFFTemplateGenerator
    >>> template_generator = SMIRNOFFTemplateGenerator(molecules=molecule)
    >>> # Create an OpenMM ForceField
    >>> from openmm.app import ForceField
    >>> amber_forcefields = ['amber/protein.ff14SB.xml', 'amber/tip3p_standard.xml', 'amber/tip3p_HFE_multivalent.xml']
    >>> forcefield = ForceField(*amber_forcefields)
    >>> # Register the template generator
    >>> forcefield.registerTemplateGenerator(template_generator.generator)

    Create a template generator for a specific pre-installed SMIRNOFF version ('openff-2.0.0')
    and register multiple molecules:

    >>> molecule1 = Molecule.from_smiles('c1ccccc1')
    >>> molecule2 = Molecule.from_smiles('CCO')
    >>> template_generator = SMIRNOFFTemplateGenerator(molecules=[molecule1, molecule2], forcefield='openff-2.0.0')

    Alternatively, you can specify a local .offxml file in the SMIRNOFF specification:

    >>> template_generator = SMIRNOFFTemplateGenerator(molecules=[molecule1, molecule2], forcefield='mysmirnoff.offxml')  # doctest: +SKIP

    You can also add some Molecules later on after the generator has been registered:

    >>> template_generator.add_molecules(molecule)
    >>> template_generator.add_molecules([molecule1, molecule2])

    You can optionally create or use a tiny database cache of pre-parameterized molecules:

    >>> template_generator = SMIRNOFFTemplateGenerator(cache='smirnoff-molecules.json')

    Newly parameterized molecules will be written to the cache, saving time next time!

    """
    def __init__(self, molecules=None, cache=None, forcefield=None):
        """
        Create a SMIRNOFFTemplateGenerator with some OpenFF toolkit molecules

        Requies the OpenFF toolkit: http://openforcefield.org

        Parameters
        ----------
        molecules : openff.toolkit.topology.Molecule or list, optional, default=None
            Can alternatively be an object (such as an OpenEye OEMol or RDKit Mol or SMILES string) that can be used to construct a Molecule.
            Can also be a list of Molecule objects or objects that can be used to construct a Molecule.
            If specified, these molecules will be recognized and parameterized with SMIRNOFF as needed.
            The parameters will be cached in case they are encountered again the future.
        cache : str, optional, default=None
            Filename for global caching of parameters.
            If specified, parameterized molecules will be stored in a TinyDB instance as a JSON file.
        forcefield : str, optional, default=None
            Name of installed SMIRNOFF force field (without .offxml) or local .offxml filename (with extension).
            If not specified, the latest Open Force Field Initiative release is used.

        Examples
        --------

        Create a SMIRNOFF template generator for a single molecule (benzene, created from SMILES) and register it with ForceField:

        >>> from openff.toolkit.topology import Molecule
        >>> molecule = Molecule.from_smiles('c1ccccc1')
        >>> from openmmforcefields.generators import SMIRNOFFTemplateGenerator
        >>> smirnoff = SMIRNOFFTemplateGenerator(molecules=molecule)
        >>> from openmm.app import ForceField
        >>> amber_forcefields = ['amber/protein.ff14SB.xml', 'amber/tip3p_standard.xml', 'amber/tip3p_HFE_multivalent.xml']
        >>> forcefield = ForceField(*amber_forcefields)

        The latest Open Force Field Initiative release is used if none is specified.

        >>> smirnoff.forcefield
        'openff-2.0.0'

        You can check which SMIRNOFF force field filename is in use with

        >>> smirnoff.smirnoff_filename  # doctest:+ELLIPSIS
        '/.../openff-2.0.0.offxml'

        Create a template generator for a specific SMIRNOFF force field for multiple
        molecules read from an SDF file:

        >>> molecules = Molecule.from_file('molecules.sdf')  # doctest: +SKIP
        >>> smirnoff = SMIRNOFFTemplateGenerator(molecules=molecules, forcefield='openff-2.0.0')  # doctest: +SKIP

        You can also add molecules later on after the generator has been registered:

        >>> smirnoff.add_molecules(molecules)  # doctest: +SKIP

        To check which SMIRNOFF versions are supported, check the `INSTALLED_FORCEFIELDS` attribute:

        >>> print(SMIRNOFFTemplateGenerator.INSTALLED_FORCEFIELDS)  # doctest: +SKIP
        ['openff-1.0.1', 'openff-1.1.1', 'openff-1.0.0-RC1', 'openff-1.2.0', 'openff-1.1.0', 'openff-1.0.0', 'openff-1.0.0-RC2', 'smirnoff99Frosst-1.0.2', 'smirnoff99Frosst-1.0.0', 'smirnoff99Frosst-1.1.0', 'smirnoff99Frosst-1.0.4', 'smirnoff99Frosst-1.0.8', 'smirnoff99Frosst-1.0.6', 'smirnoff99Frosst-1.0.3', 'smirnoff99Frosst-1.0.1', 'smirnoff99Frosst-1.0.5', 'smirnoff99Frosst-1.0.9', 'smirnoff99Frosst-1.0.7']

        You can optionally create or use a cache of pre-parameterized molecules:

        >>> smirnoff = SMIRNOFFTemplateGenerator(cache='smirnoff.json', forcefield='openff-2.0.0')  # doctest: +SKIP

        Newly parameterized molecules will be written to the cache, saving time next time!
        """
        # Initialize molecules and cache
        super().__init__(molecules=molecules, cache=cache)

        if forcefield is None:
            # Use latest supported Open Force Field Initiative release if none is specified
            forcefield = 'openff-2.0.0'
            # TODO: After toolkit provides date-ranked force fields,
            # use latest dated version if we can sort by date, such as self.INSTALLED_FORCEFIELDS[-1]
        self._forcefield = forcefield

        # Track parameters by provided SMIRNOFF name
        # TODO: Can we instead use the force field hash, or some other unique identifier?
        # TODO: Use file hash instead of name?
        import os
        self._database_table_name = os.path.basename(forcefield)

        # Create ForceField object
        import openff.toolkit.typing.engines.smirnoff

        # check for an installed force field
        available_force_fields = openff.toolkit.typing.engines.smirnoff.get_available_force_fields()
        if (filename := forcefield + ".offxml") in available_force_fields or (filename := forcefield) in available_force_fields:
            self._smirnoff_forcefield = openff.toolkit.typing.engines.smirnoff.ForceField(filename)
<<<<<<< HEAD

        # just try parsing the input and let openff handle the error
        else:
            try:
                self._smirnoff_forcefield = openff.toolkit.typing.engines.smirnoff.ForceField(forcefield)
            except Exception as e:
                _logger.error(e)
                raise ValueError(f"Can't find specified SMIRNOFF force field ({forcefield}) in install paths or parse the input")
=======
        except Exception as e:
            _logger.error(e)
            raise ValueError(f"Can't find specified SMIRNOFF force field ({forcefield}) in install paths") from e
>>>>>>> 8660a1af

        # Delete constraints, if present
        if 'Constraints' in self._smirnoff_forcefield._parameter_handlers:
            del self._smirnoff_forcefield._parameter_handlers['Constraints']

        # Find SMIRNOFF filename
        smirnoff_filename = self._search_paths(filename)
        self._smirnoff_filename = smirnoff_filename

        # Cache a copy of the OpenMM System generated for each molecule for testing purposes
        self.clear_system_cache()

    @ClassProperty
    @classmethod
    def INSTALLED_FORCEFIELDS(cls):
        """Return a list of the offxml files shipped with the openff-forcefields package.

        Returns
        -------
        file_names : str
           The file names of available force fields

        .. todo ::

           Replace this with an API call once this issue is addressed:
           https://github.com/openforcefield/openff-toolkit/issues/477

        """
        from openff.toolkit.typing.engines.smirnoff import get_available_force_fields
        file_names = list()
        for filename in get_available_force_fields(full_paths=False):
            root, ext = os.path.splitext(filename)
            # Only add variants without '_unconstrained'
            if '_unconstrained' in root:
                continue
            # The OpenFF Toolkit ships two versions of its ff14SB port, one with SMIRNOFF-style
            # impropers and one with Amber-style impropers. The latter requires a special handler
            # (`AmberImproperTorsionHandler`) that is not shipped with the toolkit. See
            # https://github.com/openforcefield/amber-ff-porting/tree/0.0.3
            if root.startswith("ff14sb") and 'off_impropers' not in root:
                continue
            file_names.append(root)

        return file_names

    def _search_paths(self, filename):
        """Search registered OpenFF plugin directories

        Parameters
        ----------
        filename : str
            The filename to find the full path for

        Returns
        -------
        fullpath : str
            Full path to identified file, or None if no file found

        .. todo ::

           Replace this with an API call once this issue is addressed:
           https://github.com/openforcefield/openff-toolkit/issues/477

        """
        # TODO: Replace this method once there is a public API in the OpenFF toolkit for doing this

        from openff.toolkit.typing.engines.smirnoff.forcefield import (
            _get_installed_offxml_dir_paths,
        )

        # Check whether this could be a file path
        if isinstance(filename, str):
            # Try first the simple path.
            searched_dirs_paths = ['']
            # Then try a relative file path w.r.t. an installed directory.
            searched_dirs_paths.extend(_get_installed_offxml_dir_paths())

            # Determine the actual path of the file.
            # TODO: What is desired toolkit behavior if two files with the desired name are available?
            for dir_path in searched_dirs_paths:
                file_path = os.path.join(dir_path, filename)
                if os.path.isfile(file_path):
                    return file_path
        # No file found
        return None

    @property
    def smirnoff_filename(self):
        """Full path to the SMIRNOFF force field file"""
        return self._smirnoff_filename

    def generate_residue_template(self, molecule, residue_atoms=None):
        """
        Generate a residue template and additional parameters for the specified Molecule.

        Parameters
        ----------
        molecules : openff.toolkit.topology.Molecule or list of Molecules, optional, default=None
            Can alternatively be an object (such as an OpenEye OEMol or RDKit Mol or SMILES string) that can be used to construct a Molecule.
            Can also be a list of Molecule objects or objects that can be used to construct a Molecule.
            If specified, these molecules will be recognized and parameterized with SMIRNOFF as needed.
            The parameters will be cached in case they are encountered again the future.
        residue_atoms : list of openff.toolkit.topology.Atom, optional, default=None
            If specified, the subset of atoms to use in constructing a residue template

        Returns
        -------
        ffxml_contents : str
            Contents of ForceField `ffxml` file containing additional parameters and residue template.

        Notes
        -----

        * The residue template will be named after the SMILES of the molecule.
        * This method preserves stereochemistry during AM1-BCC charge parameterization.
        * Atom names in molecules will be assigned Tripos atom names if any are blank or not unique.

        """
        # Use the canonical isomeric SMILES to uniquely name the template
        smiles = molecule.to_smiles()
        _logger.info(f'Generating a residue template for {smiles} using {self._forcefield}')

        # Generate unique atom names
        self._generate_unique_atom_names(molecule)

        # Determine which molecules (if any) contain user-specified partial charges that should be used
        charge_from_molecules = list()

        if self._molecule_has_user_charges(molecule):
            charge_from_molecules = [molecule]
            _logger.debug(f'Using user-provided charges because partial charges are nonzero...')

        # Parameterize molecule
        _logger.debug(f'Generating parameters...')
        system = self._smirnoff_forcefield.create_openmm_system(molecule.to_topology(), charge_from_molecules=charge_from_molecules)
        self.cache_system(smiles, system)

        # Convert to ffxml
        ffxml_contents = self.convert_system_to_ffxml(molecule, system)
        return ffxml_contents

################################################################################
# Espaloma template generation utilities
################################################################################

class EspalomaTemplateGenerator(SmallMoleculeTemplateGenerator,OpenMMSystemMixin):
    """
    OpenMM ForceField residue template generator for espaloma force fields using pre-cached OpenFF toolkit molecules.

    Open Force Field Initiative: http://openforcefield.org
    Espaloma: https://github.com/choderalab/espaloma

    Examples
    --------

    Create a template generator for a single Molecule using the latest Open Force Field Initiative
    small molecule force field and register it with ForceField:

    >>> # Define a Molecule using the OpenFF Molecule object
    >>> from openff.toolkit.topology import Molecule
    >>> molecule = Molecule.from_smiles('c1ccccc1')
    >>> # Create the Espaloma template generator
    >>> from openmmforcefields.generators import EspalomaTemplateGenerator
    >>> template_generator = EspalomaTemplateGenerator(molecules=molecule)
    >>> # Create an OpenMM ForceField
    >>> from openmm.app import ForceField
    >>> amber_forcefields = ['amber/protein.ff14SB.xml', 'amber/tip3p_standard.xml', 'amber/tip3p_HFE_multivalent.xml']
    >>> forcefield = ForceField(*amber_forcefields)
    >>> # Register the template generator
    >>> forcefield.registerTemplateGenerator(template_generator.generator)

    Create a template generator for a specific Espaloma release ('espaloma-0.2.2')
    and register multiple molecules:

    >>> molecule1 = Molecule.from_smiles('c1ccccc1')
    >>> molecule2 = Molecule.from_smiles('CCO')
    >>> template_generator = EspalomaTemplateGenerator(molecules=[molecule1, molecule2], forcefield='espaloma-0.2.2')

    Alternatively, you can specify a local .pt parameter file for Espaloma:

    >>> template_generator = EspalomaTemplateGenerator(molecules=[molecule1, molecule2], forcefield='espaloma-0.2.2.pt')

    You can also add some Molecules later on after the generator has been registered:

    >>> template_generator.add_molecules(molecule)
    >>> template_generator.add_molecules([molecule1, molecule2])

    You can optionally create or use a tiny database cache of pre-parameterized molecules:

    >>> template_generator = EspalomaTemplateGenerator(cache='espaloma-molecules.json')

    Newly parameterized molecules will be written to the cache, saving time next time!

    """
    def __init__(self, molecules=None, cache=None, forcefield=None, model_cache_path=None):
        """
        Create an EspalomaTemplateGenerator with some OpenFF toolkit molecules

        Requies the OpenFF toolkit: http://openforcefield.org
        and espaloma: http://github.com/choderalab/espaloma

        Parameters
        ----------
        molecules : openff.toolkit.topology.Molecule or list, optional, default=None
            Can alternatively be an object (such as an OpenEye OEMol or RDKit Mol or SMILES string) that can be used to construct a Molecule.
            Can also be a list of Molecule objects or objects that can be used to construct a Molecule.
            If specified, these molecules will be recognized and parameterized with espaloma as needed.
            The parameters will be cached in case they are encountered again the future.
        cache : str, optional, default=None
            Filename for global caching of parameters.
            If specified, parameterized molecules will be stored in a TinyDB instance as a JSON file.
        forcefield : str, optional, default=None
            Name of installed Espaloma force field version (e.g. 'espaloma-0.2.2') to retrieve remotely,
            a local Espaloma .pt parmaeters filename (with extension),
            or a URL to an online espaloma force field.
        model_cache_path : str, optional, default=None
            If specified, use this directory to cache espaloma models
            default: ~/.espaloma/

        Examples
        --------

        Create an Espaloma template generator for a single molecule (benzene, created from SMILES) and register it with ForceField:

        >>> from openff.toolkit.topology import Molecule
        >>> molecule = Molecule.from_smiles('c1ccccc1')
        >>> from openmmforcefields.generators import EspalomaTemplateGenerator
        >>> espaloma_generator = EspalomaTemplateGenerator(molecules=molecule)
        >>> from openmm.app import ForceField
        >>> amber_forcefields = ['amber/protein.ff14SB.xml', 'amber/tip3p_standard.xml', 'amber/tip3p_HFE_multivalent.xml']
        >>> forcefield = ForceField(*amber_forcefields)

        >>> espaloma_generator.forcefield
        'espaloma-0.2.2'

        You can check which espaloma parameter set force field filename is in use with

        >>> espaloma_generator.espaloma_filename
        '/.../espaloma-0.2.2.pt'

        Create a template generator for a specific SMIRNOFF force field for multiple
        molecules read from an SDF file or list of SMILES strings:

        >>> molecules = Molecule.from_file('molecules.sdf')  # doctest: +SKIP
        >>> molecules = [Molecule.from_smiles(smiles) for smiles in ["CCO", "c1ccccc1"]]
        >>> espaloma_generator = EspalomaTemplateGenerator(molecules=molecules, forcefield='espaloma-0.2.2')

        You can also add molecules later on after the generator has been registered:

        >>> espaloma_generator.add_molecules(molecules[-1])

        You can optionally create or use a cache of pre-parameterized molecules:

        >>> espaloma_generator = EspalomaTemplateGenerator(cache='smirnoff.json', forcefield='espaloma-0.2.2')

        Newly parameterized molecules will be written to the cache, saving time next time!
        """
        # Initialize molecules and cache
        super().__init__(molecules=molecules, cache=cache)

        # Espaloma model cache path
        if model_cache_path is None:
            import os
            self.ESPALOMA_MODEL_CACHE_PATH = f'{os.getenv("HOME")}/.espaloma'
        else:
            self.ESPALOMA_MODEL_CACHE_PATH = model_cache_path

        if forcefield is None:
            # Use latest supported Open Force Field Initiative release if none is specified
            forcefield = 'espaloma-0.2.2'
            # TODO: After toolkit provides date-ranked force fields,
            # use latest dated version if we can sort by date, such as self.INSTALLED_FORCEFIELDS[-1]
        self._forcefield = forcefield

        # Check that espaloma model parameters can be found or locally cached
        self.espaloma_model_filepath = self._get_model_filepath(forcefield)

        # Check to make sure dependencies are installed
        try:
            import espaloma
        except ImportError as e:
            msg = 'The EspalomaResidueTemplateGenerator requires espaloma to be installed'
            raise ValueError(msg)

        # Check force field can be found

        # Track parameters by provided force field name
        # TODO: Can we instead use the force field hash, or some other unique identifier?
        # TODO: Use file hash instead of name?
        import os
        self._database_table_name = os.path.basename(forcefield)

        # Load torch model
        import torch
        self.espaloma_model = torch.load(self.espaloma_model_filepath, map_location=torch.device('cpu'))

        # Cache a copy of the OpenMM System generated for each molecule for testing purposes
        self.clear_system_cache()

    @ClassProperty
    @classmethod
    def INSTALLED_FORCEFIELDS(self):
        """Return list of available force field versions."""
        # TODO: Does this belong here? Is there a better way to do this?
        # TODO: Update this
        # TODO: Can we list force fields installed locally?
        # TODO: Maybe we can check ~/.espaloma and ESPALOMA_PATH?
        return ['espaloma-0.2.2']

    def _get_model_filepath(self, forcefield):
        """Retrieve local file path to cached espaloma model parameters, or retrieve remote model if needed.

        Parameters
        ----------
        forcefield : str
            Version to locate in local cache (or retrieve if needed)

        Returns
        -------
        cached_filename : str
            Path to local cache of espaloma .pt model parameters
        """
        import os
        if os.path.exists(forcefield):
            # A specific file path has been specified
            _logger.info(f'Using espaloma model found at {forcefield}')
            return forcefield
        # TODO: This isn't quite right---we should be checking this in the previous branch?
        elif os.path.exists(os.path.join(self.ESPALOMA_MODEL_CACHE_PATH, forcefield)):
            # A specific file path has been specified
            filepath = os.path.join(self.ESPALOMA_MODEL_CACHE_PATH, forcefield)
            _logger.info(f'Using espaloma model found at {filepath}')
            return filepath
        else:
            import validators
            if validators.url(forcefield):
                # URL has been provided
                url = forcefield
                filename = os.path.basename(url) # local filename for caching
            else:
                # Identify version number
                import re
                m = re.match(r'espaloma-(\d+\.\d+\.\d+)', forcefield)
                if m is None:
                    raise ValueError(f'Espaloma model must be filepath or formatted like "espaloma-0.2.2" (found: "{forcefield}")')
                version = m.group(1)
                # Construct URL
                url = f'https://github.com/choderalab/espaloma/releases/download/{version}/espaloma-{version}.pt'
                filename = f'espaloma-{version}.pt' # local filename for caching

            # Check cache
            cached_filename = os.path.join(self.ESPALOMA_MODEL_CACHE_PATH, filename)
            if os.path.exists(cached_filename):
                _logger.info(f'Using espaloma model cached at {cached_filename}')
                return cached_filename
            else:
                # Create the cache directory
                if not os.path.exists(self.ESPALOMA_MODEL_CACHE_PATH):
                    os.makedirs(self.ESPALOMA_MODEL_CACHE_PATH)

                # Attempt to retrieve from URL
                _logger.info(f'Attempting to retrieve espaloma model from {url}')
                import urllib
                import urllib.error
                import urllib.request
                try:
                    urllib.request.urlretrieve(url, filename=cached_filename)
                except urllib.error.URLError as e:
                    raise ValueError(f'No espaloma model found at expected URL: {url}')
                except urllib.error.HTTPError as e:
                    raise ValueError(f'An error occurred while retrieving espaloma model from {url} : {e}')
                return cached_filename

    @property
    def espaloma_filename(self):
        """Full path to the SMIRNOFF force field file"""
        return self.espaloma_model_filepath

    def generate_residue_template(self, molecule, residue_atoms=None):
        """
        Generate a residue template and additional parameters for the specified Molecule.

        Parameters
        ----------
        molecules : openff.toolkit.topology.Molecule or list of Molecules, optional, default=None
            Can alternatively be an object (such as an OpenEye OEMol or RDKit Mol or SMILES string) that can be used to construct a Molecule.
            Can also be a list of Molecule objects or objects that can be used to construct a Molecule.
            If specified, these molecules will be recognized and parameterized with espaloma as needed.
            The parameters will be cached in case they are encountered again the future.
        residue_atoms : list of openff.toolkit.topology.Atom, optional, default=None
            If specified, the subset of atoms to use in constructing a residue template

        Returns
        -------
        ffxml_contents : str
            Contents of ForceField `ffxml` file containing additional parameters and residue template.

        Notes
        -----

        * The residue template will be named after the SMILES of the molecule.

        """
        # Use the canonical isomeric SMILES to uniquely name the template
        smiles = molecule.to_smiles()
        _logger.info(f'Generating a residue template for {smiles} using {self._forcefield}')

        # Generate unique atom names
        self._generate_unique_atom_names(molecule)

        # Parameterize molecule
        _logger.debug(f'Generating espaloma parameters...')

        # create an Espaloma Graph object to represent the molecule of interest
        import espaloma as esp
        molecule_graph = esp.Graph(molecule)

        # Regenerate SMIRNOFF impropers
        from espaloma.graphs.utils.regenerate_impropers import regenerate_impropers
        regenerate_impropers(molecule_graph)

        # Assign parameters
        self.espaloma_model(molecule_graph.heterograph)

        # Create an OpenMM System
        if self._molecule_has_user_charges(molecule):
            system = esp.graphs.deploy.openmm_system_from_graph(molecule_graph, charge_method='from-molecule')
        else:
            # use espaloma charges
            system = esp.graphs.deploy.openmm_system_from_graph(molecule_graph, charge_method='nn')
        self.cache_system(smiles, system)

        # Convert to ffxml
        ffxml_contents = self.convert_system_to_ffxml(molecule, system, improper_atom_ordering='smirnoff')
        return ffxml_contents<|MERGE_RESOLUTION|>--- conflicted
+++ resolved
@@ -1280,7 +1280,6 @@
         available_force_fields = openff.toolkit.typing.engines.smirnoff.get_available_force_fields()
         if (filename := forcefield + ".offxml") in available_force_fields or (filename := forcefield) in available_force_fields:
             self._smirnoff_forcefield = openff.toolkit.typing.engines.smirnoff.ForceField(filename)
-<<<<<<< HEAD
 
         # just try parsing the input and let openff handle the error
         else:
@@ -1288,12 +1287,7 @@
                 self._smirnoff_forcefield = openff.toolkit.typing.engines.smirnoff.ForceField(forcefield)
             except Exception as e:
                 _logger.error(e)
-                raise ValueError(f"Can't find specified SMIRNOFF force field ({forcefield}) in install paths or parse the input")
-=======
-        except Exception as e:
-            _logger.error(e)
-            raise ValueError(f"Can't find specified SMIRNOFF force field ({forcefield}) in install paths") from e
->>>>>>> 8660a1af
+                raise ValueError(f"Can't find specified SMIRNOFF force field ({forcefield}) in install paths") from e
 
         # Delete constraints, if present
         if 'Constraints' in self._smirnoff_forcefield._parameter_handlers:
