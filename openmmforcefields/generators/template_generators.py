"""
Residue template generator for the AMBER GAFF1/2 small molecule force fields.

"""

################################################################################
# IMPORTS
################################################################################

################################################################################
# LOGGER
################################################################################

import contextlib
import logging
import os
import warnings

_logger = logging.getLogger("openmmforcefields.generators.template_generators")

################################################################################
# Small molecule OpenMM ForceField template generation utilities
################################################################################


class ForceException(Exception):
    """Exception for forces"""


class SmallMoleculeTemplateGenerator:
    """
    Abstract base class for small molecule template generation for OpenMM ForceField.

    This class should not be used directly, but provides utility routines for
    subclasses that generate small molecule residue templates via external tools.

    Parameters
    ----------
    debug_ffxml_filename : str
        If not None, the generated ffxml file will be written to this filename.
        Default is None.
    """

    def __init__(self, molecules=None, cache=None):
        """
        Create a tempalte generator with some OpenFF toolkit molecules

        Requies the openff-toolkit toolkit: http://openforcefield.org

        Parameters
        ----------
        molecules : openff.toolkit.Molecule or list, optional, default=None
            Can alternatively be an object (such as an OpenEye OEMol or RDKit Mol or SMILES string) that can be used to construct a Molecule.
            Can also be a list of Molecule objects or objects that can be used to construct a Molecule.
            If specified, these molecules will be recognized and parameterized as needed.
            The parameters will be cached in case they are encountered again the future.
        cache : str, optional, default=None
            Filename for global caching of parameters.
            If specified, parameterized molecules will be stored in a TinyDB instance as a JSON file.
        """
        # Store specified molecules
        self._molecules = dict()
        self.add_molecules(molecules)

        # Set up cache
        self._cache = cache
        self._smiles_added_to_db = (
            set()
        )  # set of SMILES added to the database this session
        self._database_table_name = (
            None  # this must be set by subclasses for cache to function
        )

        # Name of the force field
        self._forcefield = None  # this must be set by subclasses

        # File to write ffxml to if requested
        self.debug_ffxml_filename = None

    @property
    def forcefield(self):
        """The current force field name in use"""
        return self._forcefield

    @contextlib.contextmanager
    def _open_db(self):
        """Open the cache database."""
        from tinydb import TinyDB

        tinydb_kwargs = {
            "sort_keys": True,
            "indent": 4,
            "separators": (",", ": "),
        }  # for pretty-printing
        db = TinyDB(self._cache, **tinydb_kwargs)
        try:
            yield db
        finally:
            db.close()

    def add_molecules(self, molecules=None):
        """
        Add specified list of Molecule objects to cached molecules that will be recognized.

        Parameters
        ----------
        molecules : openff.toolkit.Molecule or list of Molecules, optional, default=None
            Can alternatively be an object (such as an OpenEye OEMol or RDKit Mol or SMILES string) that can be used to construct a Molecule.
            Can also be a list of Molecule objects or objects that can be used to construct a Molecule.
            If specified, these molecules will be recognized and parameterized with antechamber as needed.
            The parameters will be cached in case they are encountered again the future.

        Examples
        --------

        Add some Molecules later on after the generator has been registered:

        >>> from openff.toolkit import Molecule
        >>> smiles = ('c1ccccc1', 'O=Cc1ccc(O)c(OC)c1', 'CN1CCC[C@H]1c2cccnc2')
        >>> mol1, mol2, mol3 = [Molecule.from_smiles(s, allow_undefined_stereo=True) for s in smiles]
        >>> generator.add_molecules(mol1)  # doctest: +SKIP
        >>> generator.add_molecules([mol2, mol3])  # doctest: +SKIP

        """
        # Return if empty
        if not molecules:
            return

        # Ensure molecules is an iterable
        try:
            iter(molecules)
        except TypeError:
            molecules = [molecules]

        # Create copies
        # TODO: Do we need to try to construct molecules with other schemes, such as Molecule.from_smiles(), if needed?
        import copy

        molecules = [copy.deepcopy(molecule) for molecule in molecules]

        # Cache molecules
        self._molecules.update(
            {molecule.to_smiles(): molecule for molecule in molecules}
        )

    @staticmethod
    def _match_residue(residue, molecule_template):
        """Determine whether a residue matches a Molecule template and return a list of corresponding atoms.

        This implementation uses NetworkX for graph isomorphism determination.

        Parameters
        ----------
        residue : openmm.app.topology.Residue
            The residue to check
        molecule_template : openff.toolkit.Molecule
            The Molecule template to compare it to

        Returns
        -------
        matches : dict of int : int
            matches[residue_atom_index] is the corresponding Molecule template atom index
            or None if it does not match the template

        .. todo :: Can this be replaced by an isomorphism matching call to the OpenFF toolkit?

        """
        # TODO: Speed this up by rejecting molecules that do not have the same chemical formula

        # TODO: Can this NetworkX implementation be replaced by an isomorphism
        # matching call to the OpenFF toolkit?

        import networkx as nx

        # Build list of external bonds for residue
        number_of_external_bonds = {atom: 0 for atom in residue.atoms()}
        for bond in residue.external_bonds():
            if bond[0] in number_of_external_bonds:
                number_of_external_bonds[bond[0]] += 1
            if bond[1] in number_of_external_bonds:
                number_of_external_bonds[bond[1]] += 1

        # Residue graph
        residue_graph = nx.Graph()
        for atom in residue.atoms():
            residue_graph.add_node(
                atom,
                element=atom.element.atomic_number,
                number_of_external_bonds=number_of_external_bonds[atom],
            )
        for bond in residue.internal_bonds():
            residue_graph.add_edge(bond[0], bond[1])

        # Template graph
        # TODO: We can support templates with "external" bonds or atoms using attached string data in future
        # See https://docs.eyesopen.com/toolkits/python/oechemtk/OEChemClasses/OEAtomBase.html
        template_graph = nx.Graph()
        for atom_index, atom in enumerate(molecule_template.atoms):
            template_graph.add_node(
                atom_index, element=atom.atomic_number, number_of_external_bonds=0
            )
        for bond in molecule_template.bonds:
            template_graph.add_edge(bond.atom1_index, bond.atom2_index)

        # DEBUG
        # print(f'residue_graph: nodes {len(list(residue_graph.nodes))} edges {len(list(residue_graph.edges))}')
        # print(f'template_graph: nodes {len(list(template_graph.nodes))} edges {len(list(template_graph.edges))}')

        # Determine graph isomorphism
        from networkx.algorithms import isomorphism

        def node_match(n1, n2):
            """Return True of nodes match, and False if not"""
            return (n1["element"] == n2["element"]) and (
                n1["number_of_external_bonds"] == n2["number_of_external_bonds"]
            )

        graph_matcher = isomorphism.GraphMatcher(
            residue_graph, template_graph, node_match=node_match
        )
        if not graph_matcher.is_isomorphic():
            return None

        # Translate to local residue atom indices
        # TODO: This can be simplified because molecule_template uses atom index as key
        atom_index_within_residue = {
            atom: index for (index, atom) in enumerate(residue.atoms())
        }
        atom_index_within_template = {
            index: index for (index, atom) in enumerate(molecule_template.atoms)
        }
        matches = {
            atom_index_within_residue[residue_atom]: atom_index_within_template[
                template_atom
            ]
            for (residue_atom, template_atom) in graph_matcher.mapping.items()
        }

        return matches

    def _molecule_has_user_charges(self, molecule):
        """
        Return True if molecule has user charges, False if otherwise.

        This method checks to see if all charges are approximately zero.

        Parameters
        ----------
        molecule : openff.toolkit.Molecule
            The Molecule object to check for user charges

        Returns
        -------
        result : bool
            True if molecule charges are all (close to) zero, False otherwise

        .. todo ::

           Replace this with an API call to Molecule once added:
           https://github.com/openforcefield/openff-toolkit/issues/488

        """
        import numpy as np
        from openff.units.openmm import ensure_quantity

        if molecule.partial_charges is None:
            return False

        if np.allclose(
            ensure_quantity(molecule.partial_charges, "openff").m,
            np.zeros([molecule.n_atoms]),
        ):
            return False

        return True

    def _generate_unique_atom_names(self, molecule):
        """
        Generate unique atom names

        Parameters
        ----------
        molecule : openff.toolkit.Molecule
            The molecule whose atom names are to be modified in-place
        """
        from collections import defaultdict

        # OpenFF Toolkit v0.11.0 removed Atom.element and replced it with Atom.symbol, etc.
        uses_old_api = hasattr(molecule.atoms[0], "element")

        element_counts = defaultdict(int)
        for atom in molecule.atoms:
            symbol = atom.element.symbol if uses_old_api else atom.symbol
            element_counts[symbol] += 1
            atom.name = symbol + str(element_counts[symbol])

    def generator(self, forcefield, residue):
        """
        Residue template generator method to register with openmm.app.ForceField

        Parameters
        ----------
        forcefield : openmm.app.ForceField
            The ForceField object to which residue templates and/or parameters are to be added.
        residue : openmm.app.Topology.Residue
            The residue topology for which a template is to be generated.

        Returns
        -------
        success : bool
            If the generator is able to successfully parameterize the residue, `True` is returned.
            If the generator cannot parameterize the residue, it should return `False` and not modify `forcefield`.

        """
        if self._database_table_name is None:
            raise NotImplementedError(
                "SmallMoleculeTemplateGenerator is an abstract base class and cannot be used directly."
            )

        from io import StringIO

        # TODO: Refactor to reduce code duplication

        _logger.info(f"Requested to generate parameters for residue {residue}")

        # If a database is specified, check against molecules in the database
        if self._cache is not None:
            with self._open_db() as db:
                table = db.table(self._database_table_name)
                for entry in table:
                    # Skip any molecules we've added to the database this session
                    if entry["smiles"] in self._smiles_added_to_db:
                        continue

                    # See if the template matches
                    from openff.toolkit import Molecule

                    molecule_template = Molecule.from_smiles(
                        entry["smiles"], allow_undefined_stereo=True
                    )
                    _logger.debug(f"Checking against {entry['smiles']}")
                    if self._match_residue(residue, molecule_template):
                        ffxml_contents = entry["ffxml"]

                        # Write to debug file if requested
                        if self.debug_ffxml_filename is not None:
                            with open(self.debug_ffxml_filename, "w") as outfile:
                                _logger.debug(
                                    f"writing ffxml to {self.debug_ffxml_filename}"
                                )
                                outfile.write(ffxml_contents)

                        # Add parameters and residue template for this residue
                        forcefield.loadFile(StringIO(ffxml_contents))
                        # Signal success
                        return True

        # Check against the molecules we know about
        for smiles, molecule in self._molecules.items():
            # See if the template matches
            if self._match_residue(residue, molecule):
                # Generate template and parameters.
                ffxml_contents = self.generate_residue_template(molecule)

                # Write to debug file if requested
                if self.debug_ffxml_filename is not None:
                    with open(self.debug_ffxml_filename, "w") as outfile:
                        _logger.debug(f"writing ffxml to {self.debug_ffxml_filename}")
                        outfile.write(ffxml_contents)

                # Add the parameters and residue definition
                forcefield.loadFile(StringIO(ffxml_contents))
                # If a cache is specified, add this molecule
                if self._cache is not None:
                    with self._open_db() as db:
                        table = db.table(self._database_table_name)
                        _logger.debug(
                            f"Writing residue template for {smiles} to cache {self._cache}"
                        )
                        record = {"smiles": smiles, "ffxml": ffxml_contents}
                        # Add the IUPAC name for convenience if we can
                        try:
                            record["iupac"] = molecule.to_iupac()
                        except Exception:
                            pass
                        # Store the record
                        table.insert(record)
                        self._smiles_added_to_db.add(smiles)

                # Signal success
                return True

        # Report that we have failed to parameterize the residue
        _logger.warning(
            f"Did not recognize residue {residue.name}; did you forget to call .add_molecules() to add it?"
        )
        return False


################################################################################
# GAFF-specific OpenMM ForceField template generation utilities
################################################################################


class GAFFTemplateGenerator(SmallMoleculeTemplateGenerator):
    """
    OpenMM ForceField residue template generator for GAFF/AM1-BCC using pre-cached OpenFF toolkit molecules.

    One template generator can be registered in multiple OpenMM ForceField objects.

    Examples
    --------

    Create a template generator for GAFF for a single Molecule and register it with ForceField:

    >>> # Define a Molecule using the OpenFF Molecule object
    >>> from openff.toolkit import Molecule
    >>> molecule = Molecule.from_smiles('c1ccccc1')
    >>> # Create the GAFF template generator
    >>> from openmmforcefields.generators import GAFFTemplateGenerator
    >>> template_generator = GAFFTemplateGenerator(molecules=molecule)
    >>> # Create an OpenMM ForceField
    >>> from openmm.app import ForceField
    >>> amber_forcefields = ['amber/protein.ff14SB.xml', 'amber/tip3p_standard.xml', 'amber/tip3p_HFE_multivalent.xml']
    >>> forcefield = ForceField(*amber_forcefields)
    >>> # Register the template generator
    >>> forcefield.registerTemplateGenerator(template_generator.generator)

    Create a template generator for a specific GAFF version and register multiple molecules:

    >>> molecule1 = Molecule.from_smiles('c1ccccc1')
    >>> molecule2 = Molecule.from_smiles('CCO')
    >>> template_generator = GAFFTemplateGenerator(molecules=[molecule1, molecule2], forcefield='gaff-2.11')

    You can also add some Molecules later on after the generator has been registered:

    >>> template_generator.add_molecules(molecule)
    >>> template_generator.add_molecules([molecule1, molecule2])

    You can optionally create or use a tiny database cache of pre-parameterized molecules:

    >>> template_generator = GAFFTemplateGenerator(cache='gaff-molecules.json')

    Newly parameterized molecules will be written to the cache, saving time next time!

    You can see which force fields are supported with

    >>> template_generator.INSTALLED_FORCEFIELDS
    ['gaff-1.4', 'gaff-1.8', 'gaff-1.81', 'gaff-2.1', 'gaff-2.11']

    """

    INSTALLED_FORCEFIELDS = [
        "gaff-1.4",
        "gaff-1.8",
        "gaff-1.81",
        "gaff-2.1",
        "gaff-2.11",
    ]

    def __init__(self, molecules=None, forcefield=None, cache=None, **kwargs):
        """
        Create a GAFFTemplateGenerator with some OpenFF toolkit molecules

        Requies the OpenFF toolkit: http://openforcefield.org

        Parameters
        ----------
        molecules : openff.toolkit.Molecule or list, optional, default=None
            Can alternatively be an object (such as an OpenEye OEMol or RDKit Mol or SMILES string) that can be used to construct a Molecule.
            Can also be a list of Molecule objects or objects that can be used to construct a Molecule.
            If specified, these molecules will be recognized and parameterized with antechamber as needed.
            The parameters will be cached in case they are encountered again the future.
        cache : str, optional, default=None
            Filename for global caching of parameters.
            If specified, parameterized molecules will be stored in a TinyDB instance as a JSON file.
        forcefield : str, optional, default=None
            GAFF force field to use, one of ['gaff-1.4', 'gaff-1.8', 'gaff-1.81', 'gaff-2.1', 'gaff-2.11']
            If not specified, the latest GAFF supported version is used.
            GAFFTemplateGenerator.INSTALLED_FORCEFIELDS contains a complete up-to-date list of supported force fields.
        Examples
        --------

        Create a GAFF template generator for a single molecule (benzene, created from SMILES) and register it with ForceField:

        >>> from openff.toolkit import Molecule
        >>> molecule = Molecule.from_smiles('c1ccccc1')
        >>> from openmmforcefields.generators import GAFFTemplateGenerator
        >>> gaff = GAFFTemplateGenerator(molecules=molecule)
        >>> from openmm.app import ForceField
        >>> amber_forcefields = ['amber/protein.ff14SB.xml', 'amber/tip3p_standard.xml', 'amber/tip3p_HFE_multivalent.xml']
        >>> forcefield = ForceField(*amber_forcefields)
        >>> forcefield.registerTemplateGenerator(gaff)

        The latest GAFF version is used if none is specified.
        You can check which GAFF version is in use with

        >>> gaff.forcefield
        'gaff-2.11'

        Create a template generator for a specific GAFF version for multiple molecules read from an SDF file:

        >>> molecules = Molecule.from_file('molecules.sdf')  # doctest: +SKIP
        >>> gaff = GAFFTemplateGenerator(molecules=molecules, forcefield='gaff-2.11')  # doctest: +SKIP

        You can also add molecules later on after the generator has been registered:

        >>> molecule = Molecule.from_smiles("CCO")
        >>> gaff.add_molecules(molecule)

        >>> molecule1, molecule2 = [Molecule.from_smiles(smiles) for smiles in ["CC", "c1ccccc1"]]
        >>> gaff.add_molecules([molecule1, molecule2])

        To check which GAFF versions are supported, check the `INSTALLED_FORCEFIELDS` attribute:

        >>> print(GAFFTemplateGenerator.INSTALLED_FORCEFIELDS)
        ['gaff-1.4', 'gaff-1.8', 'gaff-1.81', 'gaff-2.1', 'gaff-2.11']

        You can optionally create or use a tiny database cache of pre-parameterized molecules:

        >>> gaff = GAFFTemplateGenerator(cache='gaff-molecules.json', forcefield='gaff-2.11')

        Newly parameterized molecules will be written to the cache, saving time next time!
        """
        # Initialize molecules and cache
        super().__init__(molecules=molecules, cache=cache)

        # Use latest supported GAFF version if none is specified
        if forcefield is None:
            forcefield = self.INSTALLED_FORCEFIELDS[-1]

        # Ensure a valid GAFF version is specified
        if forcefield not in self.INSTALLED_FORCEFIELDS:
            raise ValueError(
                f"Specified 'forcefield' ({forcefield}) must be one of {self.INSTALLED_FORCEFIELDS}"
            )

        # Store user-specified GAFF version
        self._forcefield = forcefield
        import re

        result = re.match(
            r"^gaff-(?P<major_version>\d+)\.(?P<minor_version>\d+)$", forcefield
        )
        if result is None:
            msg = "'forcefield' must be of form 'gaff-X.Y', where X and Y denote major and minor version\n"
            msg += f"Provided 'forcefield' argument was '{forcefield}'\n"
            msg += f"Supported values are: {self.INSTALLED_FORCEFIELDS}"
            raise ValueError(msg)
        self._gaff_major_version = result["major_version"]
        self._gaff_minor_version = result["minor_version"]
        self._gaff_version = f"{self._gaff_major_version}.{self._gaff_minor_version}"

        # Track parameters by GAFF version string
        # TODO: Use file hash instead of name?
        import os

        self._database_table_name = os.path.basename(forcefield)

        # Track which OpenMM ForceField objects have loaded the relevant GAFF parameters
        self._gaff_parameters_loaded = dict()

    @property
    def gaff_version(self):
        """The current GAFF version in use"""
        return self._gaff_major_version + "." + self._gaff_minor_version

    @property
    def gaff_major_version(self):
        """The current GAFF major version in use"""
        return self._gaff_major_version

    @property
    def gaff_minor_version(self):
        """The current GAFF minor version in use"""
        return self._gaff_minor_version

    @property
    def gaff_dat_filename(self):
        """File path to the GAFF .dat AMBER force field file"""
        from pkg_resources import resource_filename

        filename = resource_filename(
            "openmmforcefields",
            os.path.join("ffxml", "amber", "gaff", "dat", f"{self._forcefield}.dat"),
        )
        return filename

    @property
    def gaff_xml_filename(self):
        """File path to the GAFF .ffxml OpenMM force field file"""
        from pkg_resources import resource_filename

        filename = resource_filename(
            "openmmforcefields",
            os.path.join("ffxml", "amber", "gaff", "ffxml", f"{self._forcefield}.xml"),
        )
        return filename

    def generator(self, forcefield, residue):
        """
        Residue template generator method to register with openmm.app.ForceField

        Parameters
        ----------
        forcefield : openmm.app.ForceField
            The ForceField object to which residue templates and/or parameters are to be added.
        residue : openmm.app.Topology.Residue
            The residue topology for which a template is to be generated.

        Returns
        -------
        success : bool
            If the generator is able to successfully parameterize the residue, `True` is returned.
            If the generator cannot parameterize the residue, it should return `False` and not modify `forcefield`.

        """
        # Load the GAFF parameters if we haven't done so already for this force field
        if forcefield not in self._gaff_parameters_loaded:
            # Instruct the ForceField to load the GAFF parameters
            forcefield.loadFile(self.gaff_xml_filename)
            # Note that we've loaded the GAFF parameters
            self._gaff_parameters_loaded[forcefield] = True

        return super().generator(forcefield, residue)

    def generate_residue_template(self, molecule, residue_atoms=None):
        """
        Generate a residue template and additional parameters for the specified Molecule.

        Parameters
        ----------
        molecules : openff.toolkit.Molecule or list of Molecules, optional, default=None
            Can alternatively be an object (such as an OpenEye OEMol or RDKit Mol or SMILES string) that can be used to construct a Molecule.
            Can also be a list of Molecule objects or objects that can be used to construct a Molecule.
            If specified, these molecules will be recognized and parameterized with antechamber as needed.
            The parameters will be cached in case they are encountered again the future.
        residue_atoms : list of openff.toolkit.topology.Atom, optional, default=None
            If specified, the subset of atoms to use in constructing a residue template

        Returns
        -------
        ffxml_contents : str
            Contents of ForceField `ffxml` file containing additional parameters and residue template.

        Notes
        -----

        * The residue template will be named after the SMILES of the molecule.
        * This method preserves stereochemistry during AM1-BCC charge parameterization.
        * Atom names in molecules will be assigned Tripos atom names if any are blank or not unique.

        """
        import numpy as np
        from openff.units import unit
        from openff.units.openmm import ensure_quantity

        uses_old_api = hasattr(molecule.atoms[0], "element")

        if uses_old_api:
            unit_solution = "openmm"
        else:
            unit_solution = "openff"

        # Use the canonical isomeric SMILES to uniquely name the template
        smiles = molecule.to_smiles()
        _logger.info(
            f"Generating a residue template for {smiles} using {self._forcefield}"
        )

        # Generate unique atom names
        self._generate_unique_atom_names(molecule)

        # Compute net formal charge
        net_charge = molecule.total_charge

        _logger.debug(f"Total charge is {net_charge}")

        # Compute partial charges if required
        if self._molecule_has_user_charges(molecule):
            _logger.debug(
                "Using user-provided charges because partial charges are nonzero..."
            )
        else:
<<<<<<< HEAD
            _logger.debug("Computing AM1-BCC charges...")
            # NOTE: generate_conformers seems to be required for some molecules
            # https://github.com/openforcefield/openff-toolkit/issues/492
            molecule.generate_conformers(n_conformers=10)
            molecule.assign_partial_charges(partial_charge_method="am1bcc")
=======
            _logger.debug(f'Computing AM1-BCC charges...')
            molecule.assign_partial_charges(partial_charge_method='am1bcc')
>>>>>>> 7149bc0f

        # Geneate a single conformation
        _logger.debug("Generating a conformer...")
        molecule.generate_conformers(n_conformers=1)

        # Create temporary directory for running antechamber
        import os
        import tempfile

        tmpdir = tempfile.mkdtemp()
        prefix = "molecule"
        input_sdf_filename = os.path.join(tmpdir, prefix + ".sdf")
        gaff_mol2_filename = os.path.join(tmpdir, prefix + ".gaff.mol2")
        frcmod_filename = os.path.join(tmpdir, prefix + ".frcmod")

        # Write MDL SDF file for input into antechamber
        molecule.to_file(input_sdf_filename, file_format="sdf")

        # Parameterize the molecule with antechamber (without charging)
        _logger.debug("Running antechamber...")
        self._run_antechamber(
            molecule_filename=input_sdf_filename,
            input_format="mdl",
            gaff_mol2_filename=gaff_mol2_filename,
            frcmod_filename=frcmod_filename,
        )

        # Read the resulting GAFF mol2 file atom types
        _logger.debug("Reading GAFF atom types...")
        self._read_gaff_atom_types_from_mol2(gaff_mol2_filename, molecule)

        # If residue_atoms == None, add all atoms to the residues
        if not residue_atoms:
            residue_atoms = [atom for atom in molecule.atoms]

        # Modify partial charges so that charge on residue atoms is integral
        # TODO: This may require some modification to correctly handle API changes
        #       when OpenFF toolkit makes charge quantities consistently unit-bearing
        #       or pure numbers.
        _logger.debug("Fixing partial charges...")
        _logger.debug(f"{molecule.partial_charges}")

        # This variable is unsed!
        residue_charge = ensure_quantity(  # noqaa
            0.0 * unit.elementary_charge,
            unit_solution,
        )
        total_charge = molecule.partial_charges.sum()

        sum_of_absolute_charge = np.sum(np.abs(molecule.partial_charges))

        if uses_old_api:
            from openmm import unit as openmm_unit

            redistribute = sum_of_absolute_charge > 0.0

            sum_of_absolute_charge = openmm_unit.Quantity(
                sum_of_absolute_charge,
                openmm_unit.elementary_charge,
            )
        else:
            redistribute = sum_of_absolute_charge.m > 0.0

        charge_deficit = net_charge - total_charge

        if redistribute:
            # Redistribute excess charge proportionally to absolute charge
            molecule.partial_charges = (
                molecule.partial_charges
                + charge_deficit
                * abs(molecule.partial_charges)
                / sum_of_absolute_charge
            )
        _logger.debug(f"{molecule.partial_charges}")

        # Generate additional parameters if needed
        # TODO: Do we have to make sure that we don't duplicate existing parameters already loaded in the forcefield?
        _logger.debug("Creating ffxml contents for additional parameters...")
        from inspect import (  # use introspection to support multiple parmed versions
            signature,
        )
        from io import StringIO

        leaprc = StringIO("parm = loadamberparams %s" % frcmod_filename)
        import parmed

        params = parmed.amber.AmberParameterSet.from_leaprc(leaprc)
        kwargs = {}
        if (
            "remediate_residues"
            in signature(parmed.openmm.OpenMMParameterSet.from_parameterset).parameters
        ):
            kwargs["remediate_residues"] = False
        params = parmed.openmm.OpenMMParameterSet.from_parameterset(params, **kwargs)
        ffxml = StringIO()
        kwargs = {}
        if "write_unused" in signature(params.write).parameters:
            kwargs["write_unused"] = True
        params.write(ffxml, **kwargs)
        ffxml_contents = ffxml.getvalue()

        # Create the residue template
        _logger.debug("Creating residue template...")
        from lxml import etree

        root = etree.fromstring(ffxml_contents)
        # Create residue definitions
        residues = etree.SubElement(root, "Residues")
        residue = etree.SubElement(residues, "Residue", name=smiles)
        for atom in molecule.atoms:
            if uses_old_api:
                charge_string = str(
                    atom.partial_charge.value_in_unit(openmm_unit.elementary_charge)
                )
            else:
                charge_string = str(atom.partial_charge.m_as(unit.elementary_charge))

            atom = etree.SubElement(
                residue,
                "Atom",
                name=atom.name,
                type=atom.gaff_type,
                charge=charge_string,
            )

        for bond in molecule.bonds:
            if (bond.atom1 in residue_atoms) and (bond.atom2 in residue_atoms):
                bond = etree.SubElement(
                    residue,
                    "Bond",
                    atomName1=bond.atom1.name,
                    atomName2=bond.atom2.name,
                )
            elif (bond.atom1 in residue_atoms) and (bond.atom2 not in residue_atoms):
                bond = etree.SubElement(
                    residue, "ExternalBond", atomName=bond.atom1.name
                )
            elif (bond.atom1 not in residue_atoms) and (bond.atom2 in residue_atoms):
                bond = etree.SubElement(
                    residue, "ExternalBond", atomName=bond.atom2.name
                )
        # Render XML into string and append to parameters
        ffxml_contents = etree.tostring(root, pretty_print=True, encoding="unicode")
        _logger.debug("ffxml creation complete.")

        return ffxml_contents

    def _run_antechamber(
        self,
        molecule_filename,
        input_format="sdf",
        gaff_mol2_filename=None,
        frcmod_filename=None,
        verbosity=0,
    ):
        """Run AmberTools antechamber and parmchk2 to create GAFF mol2 and frcmod files.

        Parameters
        ----------
        molecule_filename : str
            The molecule to be parameterized.
        input_format : str
            antechamber input format for molecule_filename
        gaff_mol2_filename : str, optional, default=None
            Name of GAFF mol2 filename to output.  If None, uses local directory
            and molecule_name
        frcmod_filename : str, optional, default=None
            Name of GAFF frcmod filename to output.  If None, uses local directory
            and molecule_name
        input_format : str, optional, default='mol2'
            Format specifier for input file to pass to antechamber.
        verbosity : int, default=0
            Verbosity for antechamber

        Returns
        -------
        gaff_mol2_filename : str
            GAFF format mol2 filename produced by antechamber containing GAFF 1/2 atom types
        frcmod_filename : str
            Amber frcmod file containing additional parameters for the molecule not found in corresponding gaff.dat
        """
        if gaff_mol2_filename is None:
            gaff_mol2_filename = "molecule.gaff.mol2"
        if frcmod_filename is None:
            frcmod_filename = "molecule.frcmod"

        # Build absolute paths for input and output files
        import os

        molecule_filename = os.path.abspath(molecule_filename)
        gaff_mol2_filename = os.path.abspath(gaff_mol2_filename)
        frcmod_filename = os.path.abspath(frcmod_filename)

        def read_file_contents(filename):
            infile = open(filename)
            contents = infile.read()
            infile.close()
            return contents

        # Use temporary directory context to do this to avoid issues with spaces in filenames, etc.
        import subprocess
        import tempfile

        with tempfile.TemporaryDirectory() as tmpdir:
            cwd = os.getcwd()
            os.chdir(tmpdir)

            local_input_filename = "in." + input_format
            import shutil

            shutil.copy(molecule_filename, local_input_filename)

            # Determine whether antechamber supports -dr [yes/no] option
            cmd = "antechamber -h | grep dr"
            supports_acdoctor = False
            if "acdoctor" in subprocess.getoutput(cmd):
                supports_acdoctor = True

            if self._gaff_major_version == "1":
                atom_type = "gaff"
            elif self._gaff_major_version == "2":
                atom_type = "gaff2"
            else:
                raise ValueError(
                    f"gaff major version {self._gaff_major_version} unknown"
                )

            # Run antechamber without charging (which is done separately)
            cmd = f"antechamber -i {local_input_filename} -fi {input_format} -o out.mol2 -fo mol2 -s {verbosity} -at {atom_type}"
            if supports_acdoctor:
                cmd += " -dr " + ("yes" if verbosity else "no")

            _logger.debug(cmd)
            output = subprocess.getoutput(cmd)
            import os

            if not os.path.exists("out.mol2"):
                msg = "antechamber failed to produce output mol2 file\n"
                msg += "command: %s\n" % cmd
                msg += "output:\n"
                msg += 8 * "----------" + "\n"
                msg += output
                msg += 8 * "----------" + "\n"
                msg += "input:\n"
                msg += 8 * "----------" + "\n"
                msg += read_file_contents(local_input_filename)
                msg += 8 * "----------" + "\n"
                # TODO: Run antechamber again with acdoctor mode on (-dr yes) to get more debug info, if supported
                os.chdir(cwd)
                raise Exception(msg)
            _logger.debug(output)

            # Run parmchk.
            shutil.copy(self.gaff_dat_filename, "gaff.dat")
            cmd = f"parmchk2 -i out.mol2 -f mol2 -p gaff.dat -o out.frcmod -s {self._gaff_major_version}"
            _logger.debug(cmd)
            output = subprocess.getoutput(cmd)
            if not os.path.exists("out.frcmod"):
                msg = "parmchk2 failed to produce output frcmod file\n"
                msg += "command: %s\n" % cmd
                msg += "output:\n"
                msg += 8 * "----------" + "\n"
                msg += output
                msg += 8 * "----------" + "\n"
                msg += "input mol2:\n"
                msg += 8 * "----------" + "\n"
                msg += read_file_contents("out.mol2")
                msg += 8 * "----------" + "\n"
                os.chdir(cwd)
                raise Exception(msg)
            _logger.debug(output)
            self._check_for_errors(output)

            # Copy back
            shutil.copy("out.mol2", gaff_mol2_filename)
            shutil.copy("out.frcmod", frcmod_filename)

            os.chdir(cwd)

        return gaff_mol2_filename, frcmod_filename

    def _read_gaff_atom_types_from_mol2(self, gaff_mol2_filename, molecule):
        """
        Read the GAFF atom types specified in an antechamber-generated mol2 file into atom.gaff_type in the specified Molecule

        Parameters
        ----------
        gaff_mol2_filename : str
            The antechamber-generated mol2 file containing GAFF/GAFF2 atom types
        molecule : Molecule
            The Molecule to receive atom types
            The Atom objects within the molecule will have a ``gaff_type`` field added containing the GAFF atom type as a string
        """
        # Read the resulting GAFF mol2 file atom types
        #       1 C1           1.8850    -1.0360    -0.1120 ca         1 MOL       0.000000
        # 012345678901234567890123456789012345678901234567890123456789012345678901234567890
        # 0         1         2         3         4         5         6         7         8
        with open(gaff_mol2_filename) as infile:
            line = infile.readline()
            # Seek to ATOM block
            while line:
                if line.strip() == "@<TRIPOS>ATOM":
                    break
                line = infile.readline()
            # Read GAFF atom types
            for index, atom in enumerate(molecule.atoms):
                line = infile.readline()
                atom.gaff_type = line[50:58].strip()

        return

    def _check_for_errors(self, outputtext, other_errors=None, ignore_errors=None):
        """Check AMBER package output for the string 'ERROR' (upper or lowercase) and (optionally) specified other strings and raise an exception if it is found (to avoid silent failures which might be noted to log but otherwise ignored).

        Parameters
        ----------
        outputtext : str
            String listing output text from an (AMBER) command which should be checked for errors.
        other_errors : list(str), default None
            If specified, provide strings for other errors which will be chcked for, such as "improper number of arguments", etc.
        ignore_errors: list(str), default None
            If specified, AMBER output lines containing errors but also containing any of the specified strings will be ignored (because, for example, AMBER issues an "ERROR" for non-integer charges in some cases when only a warning is needed).

        Notes
        -----
        If error(s) are found, raise a RuntimeError and attept to print the appropriate errors from the processed text.

        """

        lines = outputtext.split("\n")
        error_lines = []
        for line in lines:
            if "ERROR" in line.upper():
                error_lines.append(line)
            if other_errors is not None:
                for err in other_errors:
                    if err.upper() in line.upper():
                        error_lines.append(line)

        if ignore_errors is not None and len(error_lines) > 0:
            new_error_lines = []
            for ign in ignore_errors:
                ignore = False
                for err in error_lines:
                    if ign in err:
                        ignore = True
                if not ignore:
                    new_error_lines.append(err)
            error_lines = new_error_lines

        if len(error_lines) > 0:
            _logger.warning(
                "Unexpected errors encountered running AMBER tool. Offending output:"
            )
            for line in error_lines:
                _logger.warning(line)
            raise (RuntimeError("Error encountered running AMBER tool. Exiting."))

        return


################################################################################
# MixIn for force field template generators that produce OpenMM System objects
################################################################################


class OpenMMSystemMixin:
    """ """

    def clear_system_cache(self):
        """Initialize the OpenMM System cache"""
        self._system_cache = dict()

    def cache_system(self, smiles, system):
        """Transiently cache a copy of the OpenMM System object

        Parameters
        ----------
        smiles : str
            The SMILES corresponding to the System object
        system : openmm.System
            The OpenMM System to cache
        """
        self._system_cache[smiles] = system

    def get_openmm_system(self, molecule):
        """Retrieve the OpenMM System object generated for a particular molecule for testing/validation.

        Parameters
        ----------
        molecule : openff.toolkit.Molecule
            The Molecule object

        Returns
        -------
        system : openmm.System or None
            If the Molecule object has already been parameterized by this instance, this molecule is returned.
            Otherwise, None is returned.
        """
        smiles = molecule.to_smiles()
        if smiles in self._system_cache:
            return self._system_cache[smiles]
        else:
            return None

    def convert_system_to_ffxml(
        self, molecule, system, improper_atom_ordering="smirnoff"
    ):
        """Convert OpenMM System object to molecule-specific OpenMM ffxml

        Parameters
        ----------
        molecule : openff.toolkit.Molecule
            The Molecule to be converted
        system : openmm.System
            The System corresponding to molecule
        improper_atom_ordering : str, optional, default='smirnoff'
            OpenMM openmm.app.ForceField improper atom ordering scheme to use

        Returns
        -------
        ffxml_contents : str
            The OpenMM ffxml contents for the given molecule.
        """
        # OpenFF Toolkit v0.11.0 removed Atom.element and replced it with Atom.symbol, etc.
        uses_old_api = hasattr(molecule.atoms[0], "element")

        # Generate OpenMM ffxml definition for this molecule
        from lxml import etree

        root = etree.Element("ForceField")

        def as_attrib(quantity):
            """Format openff.units.Quantity or openmm.unit.Quantity as XML attribute."""
            import openff.units

            if isinstance(quantity, str):
                return quantity
            elif isinstance(quantity, (float, int)):
                return str(quantity)
            elif isinstance(quantity, openff.units.Quantity):
                # TODO: Match behavior of Quantity.value_in_unit_system
                return str(quantity.m)
            else:
                from openmm.unit import Quantity as OpenMMQuantity

                if isinstance(quantity, OpenMMQuantity):
                    from openmm import unit

                    return str(quantity.value_in_unit_system(unit.md_unit_system))
                else:
                    raise ValueError(f"Found unexpected type {type(quantity)}.")

        # Append unique type names to atoms
        smiles = molecule.to_smiles()
        for index, atom in enumerate(molecule.atoms):
            setattr(atom, "typename", f"{smiles}${atom.name}#{index}")

        # Generate atom types
        atom_types = etree.SubElement(root, "AtomTypes")
        for atom_index, atom in enumerate(molecule.atoms):
            # Create a new atom type for each atom in the molecule
            element_symbol = atom.element.symbol if uses_old_api else atom.symbol
            atom_type = etree.SubElement(
                atom_types,
                "Type",
                name=atom.typename,
                element=element_symbol,
                mass=as_attrib(atom.mass),
            )
            atom_type.set(
                "class", atom.typename
            )  # 'class' is a reserved Python keyword, so use alternative API

        supported_forces = {
            "NonbondedForce",
            "HarmonicAngleForce",
            "HarmonicBondForce",
            "PeriodicTorsionForce",
        }

        # Compile forces into a dict
        forces = dict()
        for force in system.getForces():
            force_name = force.__class__.__name__

            if force_name in forces:
                raise ForceException(
                    f"Two instances of force {force_name} appear in System"
                )
            if force_name not in supported_forces:
                raise ForceException(
                    f"Custom forces not supported. Found force of type {force_name}."
                )

            forces[force_name] = force

        def classes(atom_indices):
            """Build a dict of 'class#=typename' for use in creating XML tags for forces.

            Parameters
            ----------
            atom_indices : list of int
                Particle indices for molecule.atoms

            Returns
            -------
            classmap : dict of str : str
                Dict of format { 'class1' : typename1, ... }
            """
            return {
                f"class{class_index+1}": molecule.atoms[atom_index].typename
                for class_index, atom_index in enumerate(atom_indices)
            }

        # Lennard-Jones
<<<<<<< HEAD
        # TODO: Get coulomb14scale and lj14scale from SMIRNOFF ForceField object,
        # though this must match the original AMBER values
        nonbonded_types = etree.SubElement(
            root, "NonbondedForce", coulomb14scale="0.833333", lj14scale="0.5"
        )
=======
        # In case subclasses specifically set the 1-4 scaling factors, use those.
        nonbonded_types = etree.SubElement(root, "NonbondedForce",
                                           coulomb14scale=getattr(self, "_coulomb14scale", "0.833333"),
                                           lj14scale=getattr(self, "_lj14scale", "0.5"))
>>>>>>> 7149bc0f
        etree.SubElement(nonbonded_types, "UseAttributeFromResidue", name="charge")
        for atom_index in range(forces["NonbondedForce"].getNumParticles()):
            charge, sigma, epsilon = forces["NonbondedForce"].getParticleParameters(
                atom_index
            )
            nonbonded_type = etree.SubElement(
                nonbonded_types,
                "Atom",
                sigma=as_attrib(sigma),
                epsilon=as_attrib(epsilon),
            )
            nonbonded_type.set(
                "class", molecule.atoms[atom_index].typename
            )  # 'class' is a reserved Python keyword, so use alternative API

        # Bonds
        bond_types = etree.SubElement(root, "HarmonicBondForce")
        atom_indices = [-1] * 2
        for bond_index in range(forces["HarmonicBondForce"].getNumBonds()):
            atom_indices[0], atom_indices[1], length, k = forces[
                "HarmonicBondForce"
            ].getBondParameters(bond_index)

            # This variable is not used - is it needed?
            bond_type = etree.SubElement(  # noqa
                bond_types,
                "Bond",
                **classes(atom_indices),
                length=as_attrib(length),
                k=as_attrib(k),
            )

        # Angles
        angle_types = etree.SubElement(root, "HarmonicAngleForce")
        atom_indices = [-1] * 3
        for angle_index in range(forces["HarmonicAngleForce"].getNumAngles()):
            atom_indices[0], atom_indices[1], atom_indices[2], angle, k = forces[
                "HarmonicAngleForce"
            ].getAngleParameters(angle_index)

            # This variable is not used - is it needed?
            angle_type = etree.SubElement(  # noqa
                angle_types,
                "Angle",
                **classes(atom_indices),
                angle=as_attrib(angle),
                k=as_attrib(k),
            )

        # Torsions
        def torsion_tag(atom_indices):
            """Return 'Proper' or 'Improper' depending on torsion type"""
            atoms = [molecule.atoms[atom_index] for atom_index in atom_indices]
            # TODO: Check to make sure all atoms are in fact atoms and not virtual sites
            if (
                atoms[0].is_bonded_to(atoms[1])
                and atoms[1].is_bonded_to(atoms[2])
                and atoms[2].is_bonded_to(atoms[3])
            ):
                return "Proper"
            else:
                return "Improper"

        # Collect torsions
        torsions = dict()
        for torsion_index in range(forces["PeriodicTorsionForce"].getNumTorsions()):
            atom_indices = [-1] * 4
            (
                atom_indices[0],
                atom_indices[1],
                atom_indices[2],
                atom_indices[3],
                periodicity,
                phase,
                k,
            ) = forces["PeriodicTorsionForce"].getTorsionParameters(torsion_index)
            atom_indices = tuple(atom_indices)
            if atom_indices in torsions.keys():
                torsions[atom_indices].append((periodicity, phase, k))
            else:
                torsions[atom_indices] = [(periodicity, phase, k)]

        # Create torsion definitions
        torsion_types = etree.SubElement(
            root, "PeriodicTorsionForce", ordering="smirnoff"
        )
        for atom_indices in torsions.keys():
            params = dict()  # build parameter dictionary
            nterms = len(torsions[atom_indices])
            for term in range(nterms):
                periodicity, phase, k = torsions[atom_indices][term]
                params[f"periodicity{term+1}"] = as_attrib(periodicity)
                params[f"phase{term+1}"] = as_attrib(phase)
                params[f"k{term+1}"] = as_attrib(k)

            # This variable is not used - is it needed?
            torsion_type = etree.SubElement(  # noqa
                torsion_types,
                torsion_tag(atom_indices),
                **classes(atom_indices),
                **params,
            )

        # TODO: Handle virtual sites
        virtual_sites = [
            atom_index
            for atom_index in range(system.getNumParticles())
            if system.isVirtualSite(atom_index)
        ]
        if len(virtual_sites) > 0:
            raise Exception("Virtual sites are not yet supported")

        # Create residue definitions
        # TODO: Handle non-Atom atoms too (virtual sites)
        residues = etree.SubElement(root, "Residues")
        residue = etree.SubElement(residues, "Residue", name=smiles)
        for atom_index, atom in enumerate(molecule.atoms):
            charge, sigma, epsilon = forces["NonbondedForce"].getParticleParameters(
                atom_index
            )
            atom = etree.SubElement(
                residue,
                "Atom",
                name=atom.name,
                type=atom.typename,
                charge=as_attrib(charge),
            )
        for bond in molecule.bonds:
            bond = etree.SubElement(
                residue, "Bond", atomName1=bond.atom1.name, atomName2=bond.atom2.name
            )

        # Render XML into string
        ffxml_contents = etree.tostring(root, pretty_print=True, encoding="unicode")

        # _logger.debug(f'{ffxml_contents}') # DEBUG

        return ffxml_contents


################################################################################
# Open Force Field Initiative SMIRNOFF specific OpenMM ForceField template generation utilities
################################################################################


class ClassProperty(property):
    def __get__(self, cls, owner):
        return self.fget.__get__(None, owner)()


class SMIRNOFFTemplateGenerator(SmallMoleculeTemplateGenerator, OpenMMSystemMixin):
    """
    OpenMM ForceField residue template generator for Open Force Field Initiative SMIRNOFF
    force fields using pre-cached OpenFF toolkit molecules.

    Open Force Field Initiative: http://openforcefield.org
    SMIRNOFF force field specification: https://open-forcefield-toolkit.readthedocs.io/en/latest/smirnoff.html

    Examples
    --------

    Create a template generator for a single Molecule using the latest Open Force Field Initiative
    small molecule force field and register it with ForceField:

    >>> # Define a Molecule using the OpenFF Molecule object
    >>> from openff.toolkit import Molecule
    >>> molecule = Molecule.from_smiles('c1ccccc1')
    >>> # Create the SMIRNOFF template generator
    >>> from openmmforcefields.generators import SMIRNOFFTemplateGenerator
    >>> template_generator = SMIRNOFFTemplateGenerator(molecules=molecule)
    >>> # Create an OpenMM ForceField
    >>> from openmm.app import ForceField
    >>> amber_forcefields = ['amber/protein.ff14SB.xml', 'amber/tip3p_standard.xml', 'amber/tip3p_HFE_multivalent.xml']
    >>> forcefield = ForceField(*amber_forcefields)
    >>> # Register the template generator
    >>> forcefield.registerTemplateGenerator(template_generator.generator)

    Create a template generator for a specific pre-installed SMIRNOFF version ('openff-2.0.0')
    and register multiple molecules:

    >>> molecule1 = Molecule.from_smiles('c1ccccc1')
    >>> molecule2 = Molecule.from_smiles('CCO')
    >>> template_generator = SMIRNOFFTemplateGenerator(molecules=[molecule1, molecule2], forcefield='openff-2.0.0')

    Alternatively, you can specify a local .offxml file in the SMIRNOFF specification:

    >>> template_generator = SMIRNOFFTemplateGenerator(molecules=[molecule1, molecule2], forcefield='mysmirnoff.offxml')  # doctest: +SKIP

    You can also add some Molecules later on after the generator has been registered:

    >>> template_generator.add_molecules(molecule)
    >>> template_generator.add_molecules([molecule1, molecule2])

    You can optionally create or use a tiny database cache of pre-parameterized molecules:

    >>> template_generator = SMIRNOFFTemplateGenerator(cache='smirnoff-molecules.json')

    Newly parameterized molecules will be written to the cache, saving time next time!

    """

    def __init__(self, molecules=None, cache=None, forcefield=None, **kwargs):
        """
        Create a SMIRNOFFTemplateGenerator with some OpenFF toolkit molecules

        Requies the OpenFF toolkit: http://openforcefield.org

        Parameters
        ----------
        molecules : openff.toolkit .Molecule or list, optional, default=None
            Can alternatively be an object (such as an OpenEye OEMol or RDKit Mol or SMILES string) that can be used to construct a Molecule.
            Can also be a list of Molecule objects or objects that can be used to construct a Molecule.
            If specified, these molecules will be recognized and parameterized with SMIRNOFF as needed.
            The parameters will be cached in case they are encountered again the future.
        cache : str, optional, default=None
            Filename for global caching of parameters.
            If specified, parameterized molecules will be stored in a TinyDB instance as a JSON file.
        forcefield : str, optional, default=None
            Name of installed SMIRNOFF force field (without .offxml) or local .offxml filename (with extension).
            If not specified, the latest Open Force Field Initiative release is used.
        Examples
        --------

        Create a SMIRNOFF template generator for a single molecule (benzene, created from SMILES) and register it with ForceField:

        >>> from openff.toolkit import Molecule
        >>> molecule = Molecule.from_smiles('c1ccccc1')
        >>> from openmmforcefields.generators import SMIRNOFFTemplateGenerator
        >>> smirnoff = SMIRNOFFTemplateGenerator(molecules=molecule)
        >>> from openmm.app import ForceField
        >>> amber_forcefields = ['amber/protein.ff14SB.xml', 'amber/tip3p_standard.xml', 'amber/tip3p_HFE_multivalent.xml']
        >>> forcefield = ForceField(*amber_forcefields)

        The latest Open Force Field Initiative release is used if none is specified.

        >>> smirnoff.forcefield
        'openff-2.1.0'

        You can check which SMIRNOFF force field filename is in use with

        >>> smirnoff.smirnoff_filename  # doctest:+ELLIPSIS
        '/.../openff-2.1.0.offxml'

        Create a template generator for a specific SMIRNOFF force field for multiple
        molecules read from an SDF file:

        >>> molecules = Molecule.from_file('molecules.sdf')  # doctest: +SKIP
        >>> smirnoff = SMIRNOFFTemplateGenerator(molecules=molecules, forcefield='openff-2.1.0')  # doctest: +SKIP

        You can also add molecules later on after the generator has been registered:

        >>> smirnoff.add_molecules(molecules)  # doctest: +SKIP

        To check which SMIRNOFF versions are supported, check the `INSTALLED_FORCEFIELDS` attribute:

        >>> print(SMIRNOFFTemplateGenerator.INSTALLED_FORCEFIELDS)  # doctest: +SKIP
        ['openff-1.0.1', 'openff-1.1.1', 'openff-1.0.0-RC1', 'openff-1.2.0', 'openff-1.1.0', 'openff-1.0.0', 'openff-1.0.0-RC2', 'smirnoff99Frosst-1.0.2', 'smirnoff99Frosst-1.0.0', 'smirnoff99Frosst-1.1.0', 'smirnoff99Frosst-1.0.4', 'smirnoff99Frosst-1.0.8', 'smirnoff99Frosst-1.0.6', 'smirnoff99Frosst-1.0.3', 'smirnoff99Frosst-1.0.1', 'smirnoff99Frosst-1.0.5', 'smirnoff99Frosst-1.0.9', 'smirnoff99Frosst-1.0.7']

        You can optionally create or use a cache of pre-parameterized molecules:

        >>> smirnoff = SMIRNOFFTemplateGenerator(cache='smirnoff.json', forcefield='openff-2.1.0')  # doctest: +SKIP

        Newly parameterized molecules will be written to the cache, saving time next time!
        """

        self._lj14scale = None
        self._coulomb14scale = None

        # Initialize molecules and cache
        super().__init__(molecules=molecules, cache=cache)

        if forcefield is None:
            # Use latest supported Open Force Field Initiative release if none is specified
            forcefield = "openff-2.1.0"
            # TODO: After toolkit provides date-ranked force fields,
            # use latest dated version if we can sort by date, such as self.INSTALLED_FORCEFIELDS[-1]
        self._forcefield = forcefield

        # Track parameters by provided SMIRNOFF name
        # TODO: Can we instead use the force field hash, or some other unique identifier?
        # TODO: Use file hash instead of name?
        import os

        self._database_table_name = os.path.basename(forcefield)

        # Create ForceField object
        import openff.toolkit.typing.engines.smirnoff

        # check for an installed force field
        available_force_fields = (
            openff.toolkit.typing.engines.smirnoff.get_available_force_fields()
        )
        if (filename := forcefield + ".offxml") in available_force_fields or (
            filename := forcefield
        ) in available_force_fields:
            self._smirnoff_forcefield = (
                openff.toolkit.typing.engines.smirnoff.ForceField(filename)
            )

        # just try parsing the input and let openff handle the error
        else:
            try:
                self._smirnoff_forcefield = (
                    openff.toolkit.typing.engines.smirnoff.ForceField(forcefield)
                )
            except Exception as e:
                _logger.error(e)
                raise ValueError(
                    f"Can't find specified SMIRNOFF force field ({forcefield}) in install paths or parse the input as a string."
                ) from e

        self._coulomb14scale = str(self._smirnoff_forcefield.get_parameter_handler("Electrostatics").scale14)
        self._lj14scale = str(self._smirnoff_forcefield.get_parameter_handler("vdW").scale14)

        # Delete constraints, if present
        if "Constraints" in self._smirnoff_forcefield._parameter_handlers:
            del self._smirnoff_forcefield._parameter_handlers["Constraints"]

        # Find SMIRNOFF filename
        smirnoff_filename = self._search_paths(filename)
        self._smirnoff_filename = smirnoff_filename

        # Cache a copy of the OpenMM System generated for each molecule for testing purposes
        self.clear_system_cache()

    @ClassProperty
    @classmethod
    def INSTALLED_FORCEFIELDS(cls):
        """Return a list of the offxml files shipped with the openff-forcefields package.

        Returns
        -------
        file_names : str
           The file names of available force fields

        .. todo ::

           Replace this with an API call once this issue is addressed:
           https://github.com/openforcefield/openff-toolkit/issues/477

        """
        from openff.toolkit.typing.engines.smirnoff import get_available_force_fields

        file_names = list()
        for filename in get_available_force_fields(full_paths=False):
            root, ext = os.path.splitext(filename)
            # Only add variants without '_unconstrained'
            if "_unconstrained" in root:
                continue
            # The OpenFF Toolkit ships two versions of its ff14SB port, one with SMIRNOFF-style
            # impropers and one with Amber-style impropers. The latter requires a special handler
            # (`AmberImproperTorsionHandler`) that is not shipped with the toolkit. See
            # https://github.com/openforcefield/amber-ff-porting/tree/0.0.3
            if root.startswith("ff14sb") and "off_impropers" not in root:
                continue
            file_names.append(root)

        return file_names

    def _search_paths(self, filename):
        """Search registered OpenFF plugin directories

        Parameters
        ----------
        filename : str
            The filename to find the full path for

        Returns
        -------
        fullpath : str
            Full path to identified file, or None if no file found

        .. todo ::

           Replace this with an API call once this issue is addressed:
           https://github.com/openforcefield/openff-toolkit/issues/477

        """
        # TODO: Replace this method once there is a public API in the OpenFF toolkit for doing this

        from openff.toolkit.typing.engines.smirnoff.forcefield import (
            _get_installed_offxml_dir_paths,
        )

        # Check whether this could be a file path
        if isinstance(filename, str):
            # Try first the simple path.
            searched_dirs_paths = [""]
            # Then try a relative file path w.r.t. an installed directory.
            searched_dirs_paths.extend(_get_installed_offxml_dir_paths())

            # Determine the actual path of the file.
            # TODO: What is desired toolkit behavior if two files with the desired name are available?
            for dir_path in searched_dirs_paths:
                file_path = os.path.join(dir_path, filename)
                if os.path.isfile(file_path):
                    return file_path
        # No file found
        return None

    @property
    def smirnoff_filename(self):
        """Full path to the SMIRNOFF force field file"""
        return self._smirnoff_filename

    def generate_residue_template(self, molecule, residue_atoms=None):
        """
        Generate a residue template and additional parameters for the specified Molecule.

        Parameters
        ----------
        molecules : openff.toolkit.Molecule or list of Molecules, optional, default=None
            Can alternatively be an object (such as an OpenEye OEMol or RDKit Mol or SMILES string) that can be used to construct a Molecule.
            Can also be a list of Molecule objects or objects that can be used to construct a Molecule.
            If specified, these molecules will be recognized and parameterized with SMIRNOFF as needed.
            The parameters will be cached in case they are encountered again the future.
        residue_atoms : list of openff.toolkit.topology.Atom, optional, default=None
            If specified, the subset of atoms to use in constructing a residue template

        Returns
        -------
        ffxml_contents : str
            Contents of ForceField `ffxml` file containing additional parameters and residue template.

        Notes
        -----

        * The residue template will be named after the SMILES of the molecule.
        * This method preserves stereochemistry during AM1-BCC charge parameterization.
        * Atom names in molecules will be assigned Tripos atom names if any are blank or not unique.

        """
        # Use the canonical isomeric SMILES to uniquely name the template
        smiles = molecule.to_smiles()
        _logger.info(
            f"Generating a residue template for {smiles} using {self._forcefield}"
        )

        # Generate unique atom names
        self._generate_unique_atom_names(molecule)

        # Determine which molecules (if any) contain user-specified partial charges that should be used
        charge_from_molecules = list()

        if self._molecule_has_user_charges(molecule):
            charge_from_molecules = [molecule]
            _logger.debug(
                "Using user-provided charges because partial charges are nonzero..."
            )

        # Parameterize molecule
        _logger.debug("Generating parameters...")
        system = self._smirnoff_forcefield.create_openmm_system(
            molecule.to_topology(), charge_from_molecules=charge_from_molecules
        )
        self.cache_system(smiles, system)

        # Convert to ffxml
        ffxml_contents = self.convert_system_to_ffxml(molecule, system)
        return ffxml_contents


################################################################################
# Espaloma template generation utilities
################################################################################


class EspalomaTemplateGenerator(SmallMoleculeTemplateGenerator, OpenMMSystemMixin):
    """
    OpenMM ForceField residue template generator for espaloma force fields using pre-cached OpenFF toolkit molecules.

    Espaloma uses a graph net approach to chemical perception to assign parameters and charges.

    * Espaloma docs and papers: https://docs.espaloma.org/
    * Espaloma code and models: https://github.com/choderalab/espaloma
    * Open Force Field Initiative: http://openforcefield.org

    .. warning :: This API is experimental and subject to change.

    Examples
    --------

    Create a template generator for a single Molecule using the latest Open Force Field Initiative
    small molecule force field and register it with ForceField:

    >>> # Define a Molecule using the OpenFF Molecule object
    >>> from openff.toolkit import Molecule
    >>> molecule = Molecule.from_smiles('c1ccccc1')
    >>> # Create the Espaloma template generator
    >>> from openmmforcefields.generators import EspalomaTemplateGenerator
    >>> template_generator = EspalomaTemplateGenerator(molecules=molecule)
    >>> # Create an OpenMM ForceField
    >>> from openmm.app import ForceField
    >>> amber_forcefields = ['amber/protein.ff14SB.xml', 'amber/tip3p_standard.xml', 'amber/tip3p_HFE_multivalent.xml']
    >>> forcefield = ForceField(*amber_forcefields)
    >>> # Register the template generator
    >>> forcefield.registerTemplateGenerator(template_generator.generator)

    Create a template generator for a specific Espaloma release ('espaloma-0.3.2')
    and register multiple molecules:

    >>> molecule1 = Molecule.from_smiles('c1ccccc1')
    >>> molecule2 = Molecule.from_smiles('CCO')
    >>> template_generator = EspalomaTemplateGenerator(molecules=[molecule1, molecule2], forcefield='espaloma-0.3.2')

    Alternatively, you can specify a local .pt parameter file for Espaloma:

    >>> template_generator = EspalomaTemplateGenerator(molecules=[molecule1, molecule2], forcefield='espaloma-0.3.2.pt')

    You can also add some Molecules later on after the generator has been registered:

    >>> template_generator.add_molecules(molecule)
    >>> template_generator.add_molecules([molecule1, molecule2])

    You can optionally create or use a tiny database cache of pre-parameterized molecules:

    >>> template_generator = EspalomaTemplateGenerator(cache='espaloma-molecules.json')

    Newly parameterized molecules will be written to the cache, saving time next time!

    """

    CHARGE_METHODS = ("nn", "am1-bcc", "gasteiger", "from-molecule")

    def __init__(
        self,
        molecules=None,
        cache=None,
        forcefield=None,
        model_cache_path=None,
        template_generator_kwargs=None,
        **kwargs,
    ):
        """
        Create an EspalomaTemplateGenerator with some OpenFF toolkit molecules

        Requies the OpenFF toolkit: http://openforcefield.org
        and espaloma: http://github.com/choderalab/espaloma

        Parameters
        ----------
        molecules : openff.toolkit.Molecule or list, optional, default=None
            Can alternatively be an object (such as an OpenEye OEMol or RDKit Mol or SMILES string) that can be used to construct a Molecule.
            Can also be a list of Molecule objects or objects that can be used to construct a Molecule.
            If specified, these molecules will be recognized and parameterized with espaloma as needed.
            The parameters will be cached in case they are encountered again the future.
        cache : str, optional, default=None
            Filename for global caching of parameters.
            If specified, parameterized molecules will be stored in a TinyDB instance as a JSON file.
        forcefield : str, optional, default=None
            Name of installed Espaloma force field version (e.g. 'espaloma-0.3.2') to retrieve remotely,
            a local Espaloma .pt parmaeters filename (with extension),
            or a URL to an online espaloma force field.
        model_cache_path : str, optional, default=None
            If specified, use this directory to cache espaloma models
            default: ~/.espaloma/
        template_generator_kwargs : dict, optional, default=None
            Optional keyword arguments:
            {"reference_forcefield": str, Openff force field supported by https://github.com/openforcefield/openff-forcefields without .offxml extension}
            {"charge_method": str, Charge method supported by espaloma ['nn', 'am1-bcc', 'gasteiger', 'from-molecule']}

            Default behavior is to use ``openff_unconstrained-2.0.0`` for ``reference_forcefield`` and  `nn` for `charge_method`.
            User defined charges can be assigned by setting the ``charge_method`` to ``from_molecule``
            if charges are assigned to openff.toolkit.Molecule.

        Examples
        --------

        Create an Espaloma template generator for a single molecule (benzene, created from SMILES) and register it with ForceField:

        >>> from openff.toolkit import Molecule
        >>> molecule = Molecule.from_smiles('c1ccccc1')
        >>> from openmmforcefields.generators import EspalomaTemplateGenerator
        >>> espaloma_generator = EspalomaTemplateGenerator(molecules=molecule)
        >>> from openmm.app import ForceField
        >>> amber_forcefields = ['amber/protein.ff14SB.xml', 'amber/tip3p_standard.xml', 'amber/tip3p_HFE_multivalent.xml']
        >>> forcefield = ForceField(*amber_forcefields)

        >>> espaloma_generator.forcefield
        'espaloma-0.3.2'

        You can check which espaloma parameter set force field filename is in use with

        >>> espaloma_generator.espaloma_filename
        '/.../espaloma-0.3.2.pt'

        Create a template generator for a specific SMIRNOFF force field for multiple
        molecules read from an SDF file or list of SMILES strings:

        >>> molecules = Molecule.from_file('molecules.sdf')  # doctest: +SKIP
        >>> molecules = [Molecule.from_smiles(smiles) for smiles in ["CCO", "c1ccccc1"]]
        >>> espaloma_generator = EspalomaTemplateGenerator(molecules=molecules, forcefield='espaloma-0.3.2')

        You can also add molecules later on after the generator has been registered:

        >>> espaloma_generator.add_molecules(molecules[-1])

        You can optionally create or use a cache of pre-parameterized molecules:

        >>> espaloma_generator = EspalomaTemplateGenerator(cache='smirnoff.json', forcefield='espaloma-0.3.2')

        Newly parameterized molecules will be written to the cache, saving time next time!

        You can also pass a template_generator_kwargs to specify the reference_forcefield and/or charge_method in EspalomaTemplateGenerator:

        >>> template_generator_kwargs = {"reference_forcefield": "openff_unconstrained-2.0.0", "charge_method": "nn"}
        >>> espaloma_generator = EspalomaTemplateGenerator(cache='smirnoff.json', forcefield='espaloma-0.3.2', template_generator_kwargs=template_generator_kwargs)
        """
        # Initialize molecules and cache
        super().__init__(molecules=molecules, cache=cache)

        # Espaloma model cache path
        if model_cache_path is None:
            import os

            self.ESPALOMA_MODEL_CACHE_PATH = f'{os.getenv("HOME")}/.espaloma'
        else:
            self.ESPALOMA_MODEL_CACHE_PATH = model_cache_path

        if forcefield is None:
            # Use latest supported Espaloma force field release if none is specified
            forcefield = "espaloma-0.3.2"
            # TODO: After toolkit provides date-ranked force fields,
            # use latest dated version if we can sort by date, such as self.INSTALLED_FORCEFIELDS[-1]
        self._forcefield = forcefield

        # Check that espaloma model parameters can be found or locally cached
        self.espaloma_model_filepath = self._get_model_filepath(forcefield)

        # Check reference forcefield and charge method
        if template_generator_kwargs is not None:
            self._reference_forcefield = template_generator_kwargs.get(
                "reference_forcefield", "openff_unconstrained-2.0.0"
            )
            self._charge_method = template_generator_kwargs.get("charge_method", "nn")
        else:
            # Consider upgrading to 2.1.0, the recommended small moleucle force field for general use
            self._reference_forcefield = "openff_unconstrained-2.0.0"
            self._charge_method = "from-molecule"

        # Check to make sure dependencies are installed
        try:
            import espaloma  # noqa
        except ImportError:
            raise ValueError(
                "The EspalomaResidueTemplateGenerator requires espaloma to be installed"
            )

        # Check force field can be found

        # Track parameters by provided force field name
        # TODO: Can we instead use the force field hash, or some other unique identifier?
        # TODO: Use file hash instead of name?
        import os

        self._database_table_name = os.path.basename(forcefield)

        # Load torch model
        import torch

        self.espaloma_model = torch.load(
            self.espaloma_model_filepath, map_location=torch.device("cpu")
        )
        self.espaloma_model.eval()

        # Cache a copy of the OpenMM System generated for each molecule for testing purposes
        self.clear_system_cache()

    @ClassProperty
    @classmethod
    def INSTALLED_FORCEFIELDS(self):
        """Return list of available force field versions."""
        # TODO: Does this belong here? Is there a better way to do this?
        # TODO: Update this
        # TODO: Can we list force fields installed locally?
        # TODO: Maybe we can check ~/.espaloma and ESPALOMA_PATH?
        return ["espaloma-0.3.2"]

    def _get_model_filepath(self, forcefield):
        """Retrieve local file path to cached espaloma model parameters, or retrieve remote model if needed.

        Parameters
        ----------
        forcefield : str
            Version to locate in local cache (or retrieve if needed)

        Returns
        -------
        cached_filename : str
            Path to local cache of espaloma .pt model parameters
        """
        import os

        if os.path.exists(forcefield):
            # A specific file path has been specified
            _logger.info(f"Using espaloma model found at {forcefield}")
            return forcefield
        # TODO: This isn't quite right---we should be checking this in the previous branch?
        elif os.path.exists(os.path.join(self.ESPALOMA_MODEL_CACHE_PATH, forcefield)):
            # A specific file path has been specified
            filepath = os.path.join(self.ESPALOMA_MODEL_CACHE_PATH, forcefield)
            _logger.info(f"Using espaloma model found at {filepath}")
            return filepath
        else:
            import validators

            if validators.url(forcefield):
                # URL has been provided
                url = forcefield
                filename = os.path.basename(url)  # local filename for caching
            else:
                # Identify version number
                import re

                m = re.match(r"espaloma-(\d+\.\d+\.\d+)", forcefield)
                if m is None:
                    raise ValueError(
                        f'Espaloma model must be filepath or formatted like "espaloma-0.3.2" (found: "{forcefield}")'
                    )
                version = m.group(1)
                # Construct URL
                url = f"https://github.com/choderalab/espaloma/releases/download/{version}/espaloma-{version}.pt"
                filename = f"espaloma-{version}.pt"  # local filename for caching

            # Check cache
            cached_filename = os.path.join(self.ESPALOMA_MODEL_CACHE_PATH, filename)
            if os.path.exists(cached_filename):
                _logger.info(f"Using espaloma model cached at {cached_filename}")
                return cached_filename
            else:
                # Create the cache directory
                if not os.path.exists(self.ESPALOMA_MODEL_CACHE_PATH):
                    os.makedirs(self.ESPALOMA_MODEL_CACHE_PATH)

                # Attempt to retrieve from URL
                _logger.info(f"Attempting to retrieve espaloma model from {url}")
                import urllib
                import urllib.error
                import urllib.request

                try:
                    urllib.request.urlretrieve(url, filename=cached_filename)
                except urllib.error.URLError:
                    raise ValueError(f"No espaloma model found at expected URL: {url}")
                except urllib.error.HTTPError as e:
                    raise ValueError(
                        f"An error occurred while retrieving espaloma model from {url} : {e}"
                    )
                return cached_filename

    @property
    def espaloma_filename(self):
        """Full path to the SMIRNOFF force field file"""
        return self.espaloma_model_filepath

    def generate_residue_template(self, molecule, residue_atoms=None):
        """
        Generate a residue template and additional parameters for the specified Molecule.

        Parameters
        ----------
        molecules : openff.toolkit.Molecule or list of Molecules, optional, default=None
            Can alternatively be an object (such as an OpenEye OEMol or RDKit Mol or SMILES string) that can be used to construct a Molecule.
            Can also be a list of Molecule objects or objects that can be used to construct a Molecule.
            If specified, these molecules will be recognized and parameterized with espaloma as needed.
            The parameters will be cached in case they are encountered again the future.
        residue_atoms : list of openff.toolkit.topology.Atom, optional, default=None
            If specified, the subset of atoms to use in constructing a residue template

        Returns
        -------
        ffxml_contents : str
            Contents of ForceField `ffxml` file containing additional parameters and residue template.

        Notes
        -----

        * The residue template will be named after the SMILES of the molecule.

        """
        from openmm import unit

        # Use the canonical isomeric SMILES to uniquely name the template
        smiles = molecule.to_smiles()
        _logger.info(
            f"Generating a residue template for {smiles} using {self._forcefield}"
        )

        # Generate unique atom names
        self._generate_unique_atom_names(molecule)

        # Parameterize molecule
        _logger.debug("Generating espaloma parameters...")

        # create an Espaloma Graph object to represent the molecule of interest
        import espaloma as esp

        molecule_graph = esp.Graph(molecule)

        # Regenerate SMIRNOFF impropers
        from espaloma.graphs.utils.regenerate_impropers import regenerate_impropers

        regenerate_impropers(molecule_graph)

        # Book keep partial charges if molecule has user charges
        # NOTE: Charges will be overwritten when the Espaloma Graph object is loaded into an espaloma model
        if self._molecule_has_user_charges(molecule):
            # TODO: Change this to use openff.units exclusively?
            # Make sure charges are in the right openmm units
            _partial_charges = molecule.partial_charges
            if all(
                [isinstance(_charge, unit.Quantity) for _charge in _partial_charges]
            ):
                _charges = _partial_charges.value_in_unit(esp.units.CHARGE_UNIT)
            else:
                # Assuming charges are in openff units
                _charges = _partial_charges.magnitude

        # Assign parameters
        self.espaloma_model(molecule_graph.heterograph)

        # Create an OpenMM System
        # Update partial charges if charge_method is "from_molecule"
        if self._charge_method == "from-molecule":
            if self._molecule_has_user_charges(molecule):
                import numpy as np
                import torch

                # Handle ValueError:
                # "ValueError: given numpy array has byte order different from the native byte order.
                # Conversion between byte orders is currently not supported."
                _charges = _charges.astype(np.float32)
                molecule_graph.nodes["n1"].data["q"] = (
                    torch.from_numpy(_charges).unsqueeze(-1).float()
                )
            else:
                # No charges were found in molecule -- defaulting to nn charge method
                warnings.warn(
                    "No charges found in molecule. Defaulting to 'nn' charge method."
                )
                self._charge_method = "nn"

        system = esp.graphs.deploy.openmm_system_from_graph(
            molecule_graph,
            charge_method=self._charge_method,
            forcefield=self._reference_forcefield,
        )
        _logger.info(
            f"Generating a system with charge method {self._charge_method} and {self._reference_forcefield} to assign nonbonded parameters"
        )
        self.cache_system(smiles, system)

        # Convert to ffxml
        ffxml_contents = self.convert_system_to_ffxml(
            molecule, system, improper_atom_ordering="smirnoff"
        )
        return ffxml_contents<|MERGE_RESOLUTION|>--- conflicted
+++ resolved
@@ -682,16 +682,8 @@
                 "Using user-provided charges because partial charges are nonzero..."
             )
         else:
-<<<<<<< HEAD
             _logger.debug("Computing AM1-BCC charges...")
-            # NOTE: generate_conformers seems to be required for some molecules
-            # https://github.com/openforcefield/openff-toolkit/issues/492
-            molecule.generate_conformers(n_conformers=10)
             molecule.assign_partial_charges(partial_charge_method="am1bcc")
-=======
-            _logger.debug(f'Computing AM1-BCC charges...')
-            molecule.assign_partial_charges(partial_charge_method='am1bcc')
->>>>>>> 7149bc0f
 
         # Geneate a single conformation
         _logger.debug("Generating a conformer...")
@@ -1208,18 +1200,13 @@
             }
 
         # Lennard-Jones
-<<<<<<< HEAD
-        # TODO: Get coulomb14scale and lj14scale from SMIRNOFF ForceField object,
-        # though this must match the original AMBER values
+        # In case subclasses specifically set the 1-4 scaling factors, use those.
         nonbonded_types = etree.SubElement(
-            root, "NonbondedForce", coulomb14scale="0.833333", lj14scale="0.5"
-        )
-=======
-        # In case subclasses specifically set the 1-4 scaling factors, use those.
-        nonbonded_types = etree.SubElement(root, "NonbondedForce",
-                                           coulomb14scale=getattr(self, "_coulomb14scale", "0.833333"),
-                                           lj14scale=getattr(self, "_lj14scale", "0.5"))
->>>>>>> 7149bc0f
+            root,
+            "NonbondedForce",
+            coulomb14scale=getattr(self, "_coulomb14scale", "0.833333"),
+            lj14scale=getattr(self, "_lj14scale", "0.5"),
+        )
         etree.SubElement(nonbonded_types, "UseAttributeFromResidue", name="charge")
         for atom_index in range(forces["NonbondedForce"].getNumParticles()):
             charge, sigma, epsilon = forces["NonbondedForce"].getParticleParameters(
@@ -1531,8 +1518,12 @@
                     f"Can't find specified SMIRNOFF force field ({forcefield}) in install paths or parse the input as a string."
                 ) from e
 
-        self._coulomb14scale = str(self._smirnoff_forcefield.get_parameter_handler("Electrostatics").scale14)
-        self._lj14scale = str(self._smirnoff_forcefield.get_parameter_handler("vdW").scale14)
+        self._coulomb14scale = str(
+            self._smirnoff_forcefield.get_parameter_handler("Electrostatics").scale14
+        )
+        self._lj14scale = str(
+            self._smirnoff_forcefield.get_parameter_handler("vdW").scale14
+        )
 
         # Delete constraints, if present
         if "Constraints" in self._smirnoff_forcefield._parameter_handlers:
