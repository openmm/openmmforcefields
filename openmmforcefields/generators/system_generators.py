--- conflicted
+++ resolved
@@ -69,12 +69,11 @@
     postprocess_system : method
         If not None, this method will be called as ``system = postprocess_system(system)`` to post-process the System object for create_system(topology) before it is returned.
     """
-<<<<<<< HEAD
 
     def __init__(
         self,
         forcefields=None,
-        small_molecule_forcefield="openff-1.0.0",
+        small_molecule_forcefield="openff-2.2.0",
         forcefield_kwargs=None,
         nonperiodic_forcefield_kwargs=None,
         periodic_forcefield_kwargs=None,
@@ -84,9 +83,6 @@
         cache=None,
         postprocess_system=None,
     ):
-=======
-    def __init__(self, forcefields=None, small_molecule_forcefield='openff-2.2.0', forcefield_kwargs=None, nonperiodic_forcefield_kwargs=None, periodic_forcefield_kwargs=None, template_generator_kwargs=None, barostat=None, molecules=None, cache=None, postprocess_system=None):
->>>>>>> b685637b
         """
         This is a utility class to generate OpenMM Systems from Open Force Field Topology objects using AMBER
         protein force fields and GAFF small molecule force fields.
@@ -251,15 +247,8 @@
                         template_generator_kwargs=self.template_generator_kwargs,
                     )
                     break
-<<<<<<< HEAD
-                except ValueError as e:
-                    _logger.debug(
-                        f"  {template_generator_cls.__name__} cannot load {small_molecule_forcefield}"
-                    )
-=======
                 except (ValueError, NotImplementedError) as e:
                     _logger.debug(f'  {template_generator_cls.__name__} cannot load {small_molecule_forcefield}')
->>>>>>> b685637b
                     _logger.debug(e)
             if self.template_generator is None:
                 msg = f"No registered small molecule template generators could load force field '{small_molecule_forcefield}'\n"
