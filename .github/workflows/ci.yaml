name: CI

on:
  push:
    branches:
      - "main"
  pull_request:
    branches:
      - "main"
  schedule:
    - cron: "0 0 * * *"

defaults:
  run:
    shell: bash -l {0}

concurrency:
  group: "${{ github.workflow }}-${{ github.ref }}"
  cancel-in-progress: true

jobs:
  test:
    name: Test on ${{ matrix.os }}, Python ${{ matrix.python-version }}, Latest openff-toolkit ${{ matrix.latest-openff-toolkit }}
    runs-on: ${{ matrix.os }}
    env:
      OE_LICENSE: ${{ github.workspace }}/oe_license.txt
    strategy:
      fail-fast: false
      matrix:
        os: [ubuntu-latest, macOS-latest]
        python-version: ["3.7", "3.8", "3.9"]
        latest-openff-toolkit: [true, false]

    steps:
    - uses: actions/checkout@v2

    - name: Setup Conda Environment
      uses: mamba-org/provision-with-micromamba@main
      with:
        environment-file: devtools/conda-envs/test_env.yaml
<<<<<<< HEAD
        extra-specs: |
          python=${{ matrix.python-version }}
          mamba

    - name: License OpenEye
=======
        mamba-version: "*"
        channel-priority: true
        channels: jaimergp/label/unsupported-cudatoolkit-shim,conda-forge,openeye
        activate-environment: test
        auto-update-conda: true
        auto-activate-base: false
        show-channel-urls: true

    - name: License OpenEye
      shell: bash -l {0}
      run: |
        echo "${SECRET_OE_LICENSE}" > ${OE_LICENSE}
        python -c "from openeye import oechem; assert oechem.OEChemIsLicensed()"
      env:
        SECRET_OE_LICENSE: ${{ secrets.OE_LICENSE }}

    - name: "Install latest openff-toolkit"
      if: ${{ matrix.latest-openff-toolkit }}
>>>>>>> d4e6a07d
      run: |
        echo "${SECRET_OE_LICENSE}" > ${OE_LICENSE}
        python -c "from openeye import oechem; assert oechem.OEChemIsLicensed()"
      env:
        SECRET_OE_LICENSE: ${{ secrets.OE_LICENSE }}

<<<<<<< HEAD
    - name: "Install latest openff-toolkit"
      if: ${{ matrix.latest-openff-toolkit == true }}
      run: |
        # Until #225 is complete, we should not assume compatibility with new API
        mamba install "openff-toolkit =0.10.6" -c conda-forge -y

=======
>>>>>>> d4e6a07d
    - name: Install Package
      run: |
        # Can't use 'develop' mode because we remove symlinks after install is complete
        python setup.py install

    - name: Conda Environment Information
      run: |
        conda info
        conda list

    - name: Test Installed Package
      run: |
        pytest -v -x -s --log-cli-level $LOGLEVEL --cov=openmmforcefields openmmforcefields/tests/test_amber_import.py
        pytest -v -x -s --log-cli-level $LOGLEVEL --cov=openmmforcefields openmmforcefields/tests/test_template_generators.py
        pytest -v -x -s --log-cli-level $LOGLEVEL --cov=openmmforcefields openmmforcefields/tests/test_system_generator.py
      env:
        LOGLEVEL: "INFO"
        KMP_DUPLICATE_LIB_OK: "True"

    - name: Test AMBER conversion
      run: |
        python convert_amber.py --input gaff.yaml --log gaff-tests.csv --verbose
      working-directory: ./amber

    - name: Test CHARMM conversion
      run: |

        # TODO: Uncomment these tests when new ParmEd is released
        # TODO: Find a way to avoid timing out when running full charmm36.yaml conversion below
        # python convert_charmm.py --verbose --in files/waters.yaml && python convert_charmm.py --verbose --in files/charmm36.yaml
        # python convert_charmm.py --verbose --in files/waters.yaml
        # python convert_charmm.py --verbose

        # TODO: Uncomment this when tests are expected to work
        # python test_charmm.py --verbose

      working-directory: ./charmm

    - name: CodeCov
      if: ${{ github.repository == 'openmm/openmmforcefields'
              && github.event != 'schedule' }}
      uses: codecov/codecov-action@v2.1.0
      with:
        file: ./coverage.xml
        flags: unittests
        name: codecov-${{ matrix.os }}-py${{ matrix.python-version }}<|MERGE_RESOLUTION|>--- conflicted
+++ resolved
@@ -38,20 +38,8 @@
       uses: mamba-org/provision-with-micromamba@main
       with:
         environment-file: devtools/conda-envs/test_env.yaml
-<<<<<<< HEAD
         extra-specs: |
           python=${{ matrix.python-version }}
-          mamba
-
-    - name: License OpenEye
-=======
-        mamba-version: "*"
-        channel-priority: true
-        channels: jaimergp/label/unsupported-cudatoolkit-shim,conda-forge,openeye
-        activate-environment: test
-        auto-update-conda: true
-        auto-activate-base: false
-        show-channel-urls: true
 
     - name: License OpenEye
       shell: bash -l {0}
@@ -62,23 +50,11 @@
         SECRET_OE_LICENSE: ${{ secrets.OE_LICENSE }}
 
     - name: "Install latest openff-toolkit"
-      if: ${{ matrix.latest-openff-toolkit }}
->>>>>>> d4e6a07d
-      run: |
-        echo "${SECRET_OE_LICENSE}" > ${OE_LICENSE}
-        python -c "from openeye import oechem; assert oechem.OEChemIsLicensed()"
-      env:
-        SECRET_OE_LICENSE: ${{ secrets.OE_LICENSE }}
-
-<<<<<<< HEAD
-    - name: "Install latest openff-toolkit"
       if: ${{ matrix.latest-openff-toolkit == true }}
       run: |
         # Until #225 is complete, we should not assume compatibility with new API
-        mamba install "openff-toolkit =0.10.6" -c conda-forge -y
+        micromamba install "openff-toolkit =0.10.6" -c conda-forge -y
 
-=======
->>>>>>> d4e6a07d
     - name: Install Package
       run: |
         # Can't use 'develop' mode because we remove symlinks after install is complete
