--- conflicted
+++ resolved
@@ -41,11 +41,9 @@
       uses: mamba-org/provision-with-micromamba@main
       with:
         environment-file: devtools/conda-envs/test_env.yaml
-<<<<<<< HEAD
         extra-specs: |
           python=${{ matrix.python-version }}
           mamba
-=======
         mamba-version: "*"
         channel-priority: true
         channels: jaimergp/label/unsupported-cudatoolkit-shim,conda-forge,openeye
@@ -53,7 +51,6 @@
         auto-update-conda: true
         auto-activate-base: false
         show-channel-urls: true
->>>>>>> d4e6a07d
 
     - name: License OpenEye
       shell: bash -l {0}
@@ -66,11 +63,8 @@
     - name: "Install latest openff-toolkit"
       if: ${{ matrix.latest-openff-toolkit }}
       run: |
-<<<<<<< HEAD
         mamba update -y -c conda-forge/label/openff-toolkit_rc -c conda-forge/label/openff-interchange_rc -c conda-forge "openff-toolkit >=0.11.0rc1"
-=======
-        mamba update -y -c conda-forge/label/openff-toolkit_rc openff-toolkit
->>>>>>> d4e6a07d
+
 
     - name: Install Package
       run: |
