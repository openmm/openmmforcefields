--- conflicted
+++ resolved
@@ -28,13 +28,8 @@
       fail-fast: false
       matrix:
         os: [ubuntu-latest, macOS-latest]
-<<<<<<< HEAD
-        python-version: [3.8, 3.9]
-        latest-openff-toolkit: ["true", "false"]
-=======
         python-version: ["3.7", "3.8", "3.9"]
         latest-openff-toolkit: [true, false]
->>>>>>> 6bacb658
 
     steps:
     - uses: actions/checkout@v2
