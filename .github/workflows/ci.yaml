--- conflicted
+++ resolved
@@ -41,23 +41,12 @@
     steps:
     - uses: actions/checkout@v2
 
-<<<<<<< HEAD
     - name: Setup Conda Environment
       uses: mamba-org/provision-with-micromamba@main
       with:
         environment-file: devtools/conda-envs/test_env.yaml
         extra-specs: |
           python=${{ matrix.python-version }}
-=======
-    - name: Create conda Environment
-      uses: mamba-org/provision-with-micromamba@main
-      with:
-        environment-file: devtools/conda-envs/test_env.yaml
-        envrionment-name: test
-        extra-specs: python=${{ matrix.python-version }}
-        channel-priority: true
-        channels: jaimergp/label/unsupported-cudatoolkit-shim,conda-forge,openeye
->>>>>>> adb27077
 
     - name: License OpenEye
       shell: bash -l {0}
@@ -70,34 +59,20 @@
     - name: "Install latest openff-toolkit"
       if: ${{ matrix.latest-openff-toolkit == true }}
       run: |
-<<<<<<< HEAD
         micromamba update -y -c conda-forge "openff-toolkit >=0.11.0"
-=======
-        micromamba update -y -c conda-forge/label/openff-toolkit_rc -c conda-forge/label/openff-interchange_rc -c conda-forge "openff-toolkit >=0.11.0rc1"
-
->>>>>>> adb27077
 
     - name: Install Package
       run: |
         # Can't use 'develop' mode because we remove symlinks after install is complete
         pip list
-<<<<<<< HEAD
-        conda list
-=======
         micromamba list
         micromamba remove --force openmmforcefields
->>>>>>> adb27077
         python setup.py install
 
     - name: Conda Environment Information
       run: |
-<<<<<<< HEAD
-        conda info
-        conda list
-=======
         micromamba info
         micromamba list
->>>>>>> adb27077
         python -c "from openmmforcefields import __version__, __file__; print(__version__, __file__)"
 
     - name: Test Installed Package
