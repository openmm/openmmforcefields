--- conflicted
+++ resolved
@@ -35,11 +35,7 @@
             os: macos-latest
 
     steps:
-<<<<<<< HEAD
     - uses: actions/checkout@v3
-=======
-    - uses: actions/checkout@v3.0.2
->>>>>>> e7f2fe34
 
     - name: Setup Conda Environment
       uses: mamba-org/provision-with-micromamba@main
@@ -105,13 +101,8 @@
       working-directory: ./charmm
 
     - name: CodeCov
-<<<<<<< HEAD
       if: ${{ github.repository == 'openmm/openmmforcefields' && github.event != 'schedule' }}
-=======
-      if: ${{ github.repository == 'openmm/openmmforcefields'
-              && github.event != 'schedule' }}
->>>>>>> e7f2fe34
-      uses: codecov/codecov-action@v3.1.0
+      uses: codecov/codecov-action@v3
       with:
         file: ./coverage.xml
         flags: unittests
