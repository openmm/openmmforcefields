name: CI

on:
  push:
    branches:
      - "main"
  pull_request:
    branches:
      - "main"
  schedule:
    - cron: "0 0 * * *"

defaults:
  run:
    shell: bash -l {0}

concurrency:
  group: "${{ github.workflow }}-${{ github.ref }}"
  cancel-in-progress: true

jobs:
  test:
    name: Test on ${{ matrix.os }}, Python ${{ matrix.python-version }}, OpenMM ${{ matrix.openmm-version }}
    runs-on: ${{ matrix.os }}
    env:
      OE_LICENSE: ${{ github.workspace }}/oe_license.txt
    strategy:
      fail-fast: false
      matrix:
        os: [ubuntu-latest, macos-latest]
<<<<<<< HEAD
        python-version: ["3.10", "3.11", "3.12", "3.13"]
        amber-conversion: [false]
        charmm-conversion: [false]
        openmm-version: ["8.1.2", "8.2.0"]
        exclude:
          # No python 3.13 builds for openmm 8.1.2
          - python-version: "3.13"
            openmm-version: "8.1.2"
=======
        python-version: ["3.10", "3.11", "3.12"]
        amber-conversion: [false]
        charmm-conversion: [false]
        openmm-version: ["8.1.2", "8.2.0"]
>>>>>>> 7565e25d

    steps:
    - uses: actions/checkout@v4

    - name: Setup Conda Environment
      uses: mamba-org/setup-micromamba@v2
      with:
        environment-file: devtools/conda-envs/test_env.yaml
        create-args: >-
          python=${{ matrix.python-version }}
          openmm=${{ matrix.openmm-version }}

    - name: Install Package
      run: |
        pip list
        micromamba list
        micromamba remove --force openmmforcefields
        python -m pip install .

    - name: Conda Environment Information
      run: |
        micromamba info
        micromamba list
        python -c "from openmmforcefields import __version__, __file__; print(__version__, __file__)"

    - name: Test Installed Package
      run: |
        pytest -v -n logical --rungaff --log-cli-level $LOGLEVEL $COV_ARGS --durations=20 \
          openmmforcefields/tests/

        # add --rungaff / --runespaloma to run those tests

      env:
        COV_ARGS: --cov=openmmforcefields --cov-config=setup.cfg --cov-append --cov-report=xml
        LOGLEVEL: "INFO"
        KMP_DUPLICATE_LIB_OK: "True"

    - name: Test AMBER conversion
      if: ${{ matrix.amber-conversion == 'true' }}
      run: |
        python convert_amber.py --input gaff.yaml --log gaff-tests.csv --verbose
      working-directory: ./amber

    - name: Test CHARMM conversion
      if: ${{ matrix.charmm-conversion == 'true' }}
      run: |

        # TODO: Turn on these tests (in job matrix) when new ParmEd is released
        # TODO: Find a way to avoid timing out when running full charmm36.yaml conversion below
        python convert_charmm.py --verbose --in files/waters.yaml && python convert_charmm.py --verbose --in files/charmm36.yaml
        python convert_charmm.py --verbose --in files/waters.yaml
        python convert_charmm.py --verbose

        # TODO: Uncomment this when tests are expected to work
        # python test_charmm.py --verbose

      working-directory: ./charmm

    - name: Run docstrings
      continue-on-error: True
      run: |
        pytest --doctest-modules openmmforcefields --ignore=openmmforcefields/tests

    - name: Upload coverage report to CodeCov
      uses: codecov/codecov-action@v5
      if: ${{ github.repository == 'openmm/openmmforcefields'
              && github.event != 'schedule' }}
      with:
        token: ${{ secrets.CODECOV_TOKEN }}
        files: ./coverage.xml
        fail_ci_if_error: false  # I don't want this to cause CI failures when a developer pushes to a fork<|MERGE_RESOLUTION|>--- conflicted
+++ resolved
@@ -28,7 +28,6 @@
       fail-fast: false
       matrix:
         os: [ubuntu-latest, macos-latest]
-<<<<<<< HEAD
         python-version: ["3.10", "3.11", "3.12", "3.13"]
         amber-conversion: [false]
         charmm-conversion: [false]
@@ -37,13 +36,6 @@
           # No python 3.13 builds for openmm 8.1.2
           - python-version: "3.13"
             openmm-version: "8.1.2"
-=======
-        python-version: ["3.10", "3.11", "3.12"]
-        amber-conversion: [false]
-        charmm-conversion: [false]
-        openmm-version: ["8.1.2", "8.2.0"]
->>>>>>> 7565e25d
-
     steps:
     - uses: actions/checkout@v4
 
