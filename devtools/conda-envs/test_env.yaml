name: openmmforcefields-test

channels:
  - conda-forge
  - dglteam # espaloma; TODO: Remove this once espaloma is fully on conda-forge
  - defaults
  - openeye

dependencies:
    # Base depends
  - python
  - pip

    # Testing
  - pytest
  - pytest-cov
  - pytest-xdist
<<<<<<< HEAD
  - codecov
=======
  - coverage
>>>>>>> a8bc518b

    # Requirements for converted force field installer
  - openmm >=7.6.0

    # Requirements for conversion tools
  - pyyaml
  - ambertools >=18.0 # contains sufficiently recent ParmEd
  - lxml
  - networkx

    # JSON caching of residue templates
  - tinydb
    # OpenEye toolkits are only used to speed up testing; they are not required for use
  - openeye-toolkits

    # Validating URLs
  - validators

    #
    # Espaloma requirements below
    # TODO: Rework this once espaloma is on conda-forge
    #
  - pytorch >=1.8.0
  - dgl
  - qcportal >=0.15.0
  - espaloma<|MERGE_RESOLUTION|>--- conflicted
+++ resolved
@@ -15,11 +15,7 @@
   - pytest
   - pytest-cov
   - pytest-xdist
-<<<<<<< HEAD
-  - codecov
-=======
   - coverage
->>>>>>> a8bc518b
 
     # Requirements for converted force field installer
   - openmm >=7.6.0
