name: openmmforcefields-test

channels:
  - conda-forge
  - dglteam # espaloma; TODO: Remove this once espaloma is fully on conda-forge
  - defaults
  - openeye

dependencies:
    # Base depends
  - python
  - pip

    # Testing
  - pytest
  - pytest-cov
  - codecov

    # Requirements for converted force field installer
  - openmm >=7.6.0

    # Requirements for conversion tools
  - pyyaml
  - ambertools >=18.0 # contains sufficiently recent ParmEd
  - lxml
  - networkx

    # JSON caching of residue templates
  - tinydb
    # OpenEye toolkits are only used to speed up testing; they are not required for use
  - openeye-toolkits

    # OpenFF toolkit and force fields
<<<<<<< HEAD
  - openff-toolkit >=0.10.6,<=0.11.0  # Versions 0.10.1 and 0.10.2 are bugged, but 0.11.0 breaks API
=======
  - openff-toolkit =0.10.6
>>>>>>> 140bc799
  - openff-forcefields >=1.2.0

    # Validating URLs
  - validators

    #
    # Espaloma requirements below
    # TODO: Rework this once espaloma is on conda-forge
    #
  - pytorch >=1.8.0
  - dgl
  - qcportal >=0.15.0
  - espaloma<|MERGE_RESOLUTION|>--- conflicted
+++ resolved
@@ -30,14 +30,6 @@
     # OpenEye toolkits are only used to speed up testing; they are not required for use
   - openeye-toolkits
 
-    # OpenFF toolkit and force fields
-<<<<<<< HEAD
-  - openff-toolkit >=0.10.6,<=0.11.0  # Versions 0.10.1 and 0.10.2 are bugged, but 0.11.0 breaks API
-=======
-  - openff-toolkit =0.10.6
->>>>>>> 140bc799
-  - openff-forcefields >=1.2.0
-
     # Validating URLs
   - validators
 
