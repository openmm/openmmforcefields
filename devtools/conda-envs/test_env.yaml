name: openmmforcefields-test
channels:
  - conda-forge
dependencies:
  - python
  - pip
  - pytest
  - pytest-cov
  - pytest-xdist
  - pytest-randomly
<<<<<<< HEAD
  - openmm <8.1.1
=======
  - openmm >=8.1.2,<9
>>>>>>> 38eb754e
  - openff-toolkit >=0.11
  - pyyaml
  - ambertools >=22,<24
  - lxml
  - networkx
  - tinydb
  - validators<|MERGE_RESOLUTION|>--- conflicted
+++ resolved
@@ -8,11 +8,7 @@
   - pytest-cov
   - pytest-xdist
   - pytest-randomly
-<<<<<<< HEAD
   - openmm <8.1.1
-=======
-  - openmm >=8.1.2,<9
->>>>>>> 38eb754e
   - openff-toolkit >=0.11
   - pyyaml
   - ambertools >=22,<24
